<<<<<<< HEAD
swh-loader-git (0.0.2-1~swh1~bpo9+1) stretch-swh; urgency=medium

  * Rebuild for stretch-backports.

 -- Nicolas Dandrimont <nicolas@dandrimont.eu>  Tue, 29 Sep 2015 17:22:09 +0200
=======
swh-loader-git (0.0.3-1~swh1) unstable-swh; urgency=medium

  * Prepare deployment of swh.loader.git v0.0.3

 -- Nicolas Dandrimont <nicolas@dandrimont.eu>  Thu, 01 Oct 2015 11:36:28 +0200
>>>>>>> 142867b4

swh-loader-git (0.0.2-1~swh1) unstable-swh; urgency=medium

  * Prepare deploying swh.loader.git v0.0.2

 -- Nicolas Dandrimont <nicolas@dandrimont.eu>  Tue, 29 Sep 2015 17:22:09 +0200

swh-loader-git (0.0.1-1~swh1) unstable-swh; urgency=medium

  * Initial release
  * Tagging swh.loader.git v0.0.1

 -- Nicolas Dandrimont <nicolas@dandrimont.eu>  Fri, 25 Sep 2015 16:04:00 +0200<|MERGE_RESOLUTION|>--- conflicted
+++ resolved
@@ -1,16 +1,8 @@
-<<<<<<< HEAD
-swh-loader-git (0.0.2-1~swh1~bpo9+1) stretch-swh; urgency=medium
-
-  * Rebuild for stretch-backports.
-
- -- Nicolas Dandrimont <nicolas@dandrimont.eu>  Tue, 29 Sep 2015 17:22:09 +0200
-=======
 swh-loader-git (0.0.3-1~swh1) unstable-swh; urgency=medium
 
   * Prepare deployment of swh.loader.git v0.0.3
 
  -- Nicolas Dandrimont <nicolas@dandrimont.eu>  Thu, 01 Oct 2015 11:36:28 +0200
->>>>>>> 142867b4
 
 swh-loader-git (0.0.2-1~swh1) unstable-swh; urgency=medium
 
