--- conflicted
+++ resolved
@@ -1,10 +1,3 @@
-<<<<<<< HEAD
-swh-loader-git (1.8.1-1~swh1~bpo10+1) buster-swh; urgency=medium
-
-  * Rebuild for buster-swh
-
- -- Software Heritage autobuilder (on jenkins-debian1) <jenkins@jenkins-debian1.internal.softwareheritage.org>  Mon, 16 May 2022 13:36:41 +0000
-=======
 swh-loader-git (1.9.0-1~swh1) unstable-swh; urgency=medium
 
   * New upstream release 1.9.0     - (tagged by Valentin Lorentz
@@ -14,7 +7,6 @@
     objects in store_data
 
  -- Software Heritage autobuilder (on jenkins-debian1) <jenkins@jenkins-debian1.internal.softwareheritage.org>  Mon, 23 May 2022 12:02:18 +0000
->>>>>>> fc566510
 
 swh-loader-git (1.8.1-1~swh1) unstable-swh; urgency=medium
 
