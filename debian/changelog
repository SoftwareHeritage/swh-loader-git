<<<<<<< HEAD
swh-loader-git (0.0.13-1~swh1~bpo9+1) stretch-swh; urgency=medium

  * Rebuild for stretch-backports.

 -- Nicolas Dandrimont <nicolas@dandrimont.eu>  Fri, 08 Apr 2016 16:46:41 +0200
=======
swh-loader-git (0.0.14-1~swh1) unstable-swh; urgency=medium

  * Release swh.loader.git v0.0.14
  * Add a disk loader using dulwich
  * Rework the loader logic to use a single pattern for both loaders
  * Allow caching of packfiles for the remote loader

 -- Nicolas Dandrimont <nicolas@dandrimont.eu>  Tue, 14 Jun 2016 18:10:21 +0200
>>>>>>> 70046d40

swh-loader-git (0.0.13-1~swh1) unstable-swh; urgency=medium

  * Release swh.loader.git v0.0.13
  * Update for latest schema revision

 -- Nicolas Dandrimont <nicolas@dandrimont.eu>  Fri, 08 Apr 2016 16:46:41 +0200

swh-loader-git (0.0.12-1~swh1) unstable-swh; urgency=medium

  * Release swh-loader-git v0.0.12
  * Update to use new swh.storage api for object listing
  * Add a size limit to packfiles
  * Return a proper eventfulness for empty repositories
  * Do not crawl the pack file if unnecessary

 -- Nicolas Dandrimont <nicolas@dandrimont.eu>  Thu, 25 Feb 2016 18:21:34 +0100

swh-loader-git (0.0.11-1~swh1) unstable-swh; urgency=medium

  * Release swh.loader.git v0.0.11
  * Implement git updater

 -- Nicolas Dandrimont <nicolas@dandrimont.eu>  Fri, 19 Feb 2016 19:13:22 +0100

swh-loader-git (0.0.10-1~swh1) unstable-swh; urgency=medium

  * Prepare swh.loader.git release v0.0.10
  * Update for swh.model
  * Use new swh.storage

 -- Nicolas Dandrimont <nicolas@dandrimont.eu>  Mon, 07 Dec 2015 18:59:46 +0100

swh-loader-git (0.0.9-1~swh1) unstable-swh; urgency=medium

  * Prepare deployment of swh.loader.git v0.0.9
  * Close fetch_history on failure too

 -- Nicolas Dandrimont <nicolas@dandrimont.eu>  Wed, 04 Nov 2015 10:54:37 +0100

swh-loader-git (0.0.8-1~swh1) unstable-swh; urgency=medium

  * Prepare deployment of swh.loader.git v0.0.8
  * New database schema (v028)
  * Populate fetch_history (T121)

 -- Nicolas Dandrimont <nicolas@dandrimont.eu>  Tue, 27 Oct 2015 18:11:26 +0100

swh-loader-git (0.0.7-1~swh1) unstable-swh; urgency=medium

  * Prepare swh.loader.git v0.0.7 deployment

 -- Nicolas Dandrimont <nicolas@dandrimont.eu>  Mon, 19 Oct 2015 12:37:09 +0200

swh-loader-git (0.0.6-1~swh1) unstable-swh; urgency=medium

  * Prepare deployment of swh.loader.git v0.0.6

 -- Nicolas Dandrimont <nicolas@dandrimont.eu>  Fri, 09 Oct 2015 17:50:35 +0200

swh-loader-git (0.0.5-1~swh1) unstable-swh; urgency=medium

  * Prepare deployment of swh.loader.git v0.0.5

 -- Nicolas Dandrimont <nicolas@dandrimont.eu>  Tue, 06 Oct 2015 17:42:11 +0200

swh-loader-git (0.0.4-1~swh1) unstable-swh; urgency=medium

  * Prepare deployment of swh.loader.git v0.0.4

 -- Nicolas Dandrimont <nicolas@dandrimont.eu>  Fri, 02 Oct 2015 14:54:04 +0200

swh-loader-git (0.0.3-1~swh1) unstable-swh; urgency=medium

  * Prepare deployment of swh.loader.git v0.0.3

 -- Nicolas Dandrimont <nicolas@dandrimont.eu>  Thu, 01 Oct 2015 11:36:28 +0200

swh-loader-git (0.0.2-1~swh1) unstable-swh; urgency=medium

  * Prepare deploying swh.loader.git v0.0.2

 -- Nicolas Dandrimont <nicolas@dandrimont.eu>  Tue, 29 Sep 2015 17:22:09 +0200

swh-loader-git (0.0.1-1~swh1) unstable-swh; urgency=medium

  * Initial release
  * Tagging swh.loader.git v0.0.1

 -- Nicolas Dandrimont <nicolas@dandrimont.eu>  Fri, 25 Sep 2015 16:04:00 +0200<|MERGE_RESOLUTION|>--- conflicted
+++ resolved
@@ -1,10 +1,3 @@
-<<<<<<< HEAD
-swh-loader-git (0.0.13-1~swh1~bpo9+1) stretch-swh; urgency=medium
-
-  * Rebuild for stretch-backports.
-
- -- Nicolas Dandrimont <nicolas@dandrimont.eu>  Fri, 08 Apr 2016 16:46:41 +0200
-=======
 swh-loader-git (0.0.14-1~swh1) unstable-swh; urgency=medium
 
   * Release swh.loader.git v0.0.14
@@ -13,7 +6,6 @@
   * Allow caching of packfiles for the remote loader
 
  -- Nicolas Dandrimont <nicolas@dandrimont.eu>  Tue, 14 Jun 2016 18:10:21 +0200
->>>>>>> 70046d40
 
 swh-loader-git (0.0.13-1~swh1) unstable-swh; urgency=medium
 
