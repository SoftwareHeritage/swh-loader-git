<<<<<<< HEAD
swh-loader-git (0.0.8-1~swh1~bpo9+1) stretch-swh; urgency=medium

  * Rebuild for stretch-backports.

 -- Nicolas Dandrimont <nicolas@dandrimont.eu>  Tue, 27 Oct 2015 18:11:26 +0100
=======
swh-loader-git (0.0.9-1~swh1) unstable-swh; urgency=medium

  * Prepare deployment of swh.loader.git v0.0.9
  * Close fetch_history on failure too

 -- Nicolas Dandrimont <nicolas@dandrimont.eu>  Wed, 04 Nov 2015 10:54:37 +0100
>>>>>>> ae012d05

swh-loader-git (0.0.8-1~swh1) unstable-swh; urgency=medium

  * Prepare deployment of swh.loader.git v0.0.8
  * New database schema (v028)
  * Populate fetch_history (T121)

 -- Nicolas Dandrimont <nicolas@dandrimont.eu>  Tue, 27 Oct 2015 18:11:26 +0100

swh-loader-git (0.0.7-1~swh1) unstable-swh; urgency=medium

  * Prepare swh.loader.git v0.0.7 deployment

 -- Nicolas Dandrimont <nicolas@dandrimont.eu>  Mon, 19 Oct 2015 12:37:09 +0200

swh-loader-git (0.0.6-1~swh1) unstable-swh; urgency=medium

  * Prepare deployment of swh.loader.git v0.0.6

 -- Nicolas Dandrimont <nicolas@dandrimont.eu>  Fri, 09 Oct 2015 17:50:35 +0200

swh-loader-git (0.0.5-1~swh1) unstable-swh; urgency=medium

  * Prepare deployment of swh.loader.git v0.0.5

 -- Nicolas Dandrimont <nicolas@dandrimont.eu>  Tue, 06 Oct 2015 17:42:11 +0200

swh-loader-git (0.0.4-1~swh1) unstable-swh; urgency=medium

  * Prepare deployment of swh.loader.git v0.0.4

 -- Nicolas Dandrimont <nicolas@dandrimont.eu>  Fri, 02 Oct 2015 14:54:04 +0200

swh-loader-git (0.0.3-1~swh1) unstable-swh; urgency=medium

  * Prepare deployment of swh.loader.git v0.0.3

 -- Nicolas Dandrimont <nicolas@dandrimont.eu>  Thu, 01 Oct 2015 11:36:28 +0200

swh-loader-git (0.0.2-1~swh1) unstable-swh; urgency=medium

  * Prepare deploying swh.loader.git v0.0.2

 -- Nicolas Dandrimont <nicolas@dandrimont.eu>  Tue, 29 Sep 2015 17:22:09 +0200

swh-loader-git (0.0.1-1~swh1) unstable-swh; urgency=medium

  * Initial release
  * Tagging swh.loader.git v0.0.1

 -- Nicolas Dandrimont <nicolas@dandrimont.eu>  Fri, 25 Sep 2015 16:04:00 +0200<|MERGE_RESOLUTION|>--- conflicted
+++ resolved
@@ -1,17 +1,9 @@
-<<<<<<< HEAD
-swh-loader-git (0.0.8-1~swh1~bpo9+1) stretch-swh; urgency=medium
-
-  * Rebuild for stretch-backports.
-
- -- Nicolas Dandrimont <nicolas@dandrimont.eu>  Tue, 27 Oct 2015 18:11:26 +0100
-=======
 swh-loader-git (0.0.9-1~swh1) unstable-swh; urgency=medium
 
   * Prepare deployment of swh.loader.git v0.0.9
   * Close fetch_history on failure too
 
  -- Nicolas Dandrimont <nicolas@dandrimont.eu>  Wed, 04 Nov 2015 10:54:37 +0100
->>>>>>> ae012d05
 
 swh-loader-git (0.0.8-1~swh1) unstable-swh; urgency=medium
 
