--- conflicted
+++ resolved
@@ -1,17 +1,9 @@
-<<<<<<< HEAD
-swh-loader-git (0.0.33-1~swh1~bpo9+1) stretch-swh; urgency=medium
-
-  * Rebuild for stretch-backports.
-
- -- Nicolas Dandrimont <nicolas@dandrimont.eu>  Fri, 15 Sep 2017 18:45:41 +0200
-=======
 swh-loader-git (0.0.34-1~swh1) unstable-swh; urgency=medium
 
   * Release swh.loader.git version 0.0.34
   * Update packaging runes
 
  -- Nicolas Dandrimont <nicolas@dandrimont.eu>  Thu, 12 Oct 2017 20:12:11 +0200
->>>>>>> 301caca8
 
 swh-loader-git (0.0.33-1~swh1) unstable-swh; urgency=medium
 
