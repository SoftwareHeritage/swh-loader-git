--- conflicted
+++ resolved
@@ -1,10 +1,3 @@
-<<<<<<< HEAD
-swh-loader-git (0.0.24-1~swh1~bpo9+1) stretch-swh; urgency=medium
-
-  * Rebuild for stretch-backports.
-
- -- Antoine R. Dumont (@ardumont) <antoine.romain.dumont@gmail.com>  Thu, 15 Dec 2016 18:40:29 +0100
-=======
 swh-loader-git (0.0.25-1~swh1) unstable-swh; urgency=medium
 
   * v0.0.25
@@ -12,7 +5,6 @@
   * the loading git disk loader
 
  -- Antoine R. Dumont (@ardumont) <antoine.romain.dumont@gmail.com>  Fri, 10 Feb 2017 17:34:35 +0100
->>>>>>> f055dae7
 
 swh-loader-git (0.0.24-1~swh1) unstable-swh; urgency=medium
 
