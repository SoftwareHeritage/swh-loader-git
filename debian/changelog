--- conflicted
+++ resolved
@@ -1,10 +1,3 @@
-<<<<<<< HEAD
-swh-loader-git (1.3.0-1~swh1~bpo10+1) buster-swh; urgency=medium
-
-  * Rebuild for buster-swh
-
- -- Software Heritage autobuilder (on jenkins-debian1) <jenkins@jenkins-debian1.internal.softwareheritage.org>  Tue, 11 Jan 2022 08:37:52 +0000
-=======
 swh-loader-git (1.3.1-1~swh1) unstable-swh; urgency=medium
 
   * New upstream release 1.3.1     - (tagged by Antoine Lambert
@@ -12,7 +5,6 @@
   * Upstream changes:     - version 1.3.1
 
  -- Software Heritage autobuilder (on jenkins-debian1) <jenkins@jenkins-debian1.internal.softwareheritage.org>  Tue, 11 Jan 2022 15:37:46 +0000
->>>>>>> 6a853850
 
 swh-loader-git (1.3.0-1~swh1) unstable-swh; urgency=medium
 
