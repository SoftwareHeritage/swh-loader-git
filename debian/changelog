<<<<<<< HEAD
swh-loader-git (1.1.2-1~swh1~bpo10+1) buster-swh; urgency=medium

  * Rebuild for buster-swh

 -- Software Heritage autobuilder (on jenkins-debian1) <jenkins@jenkins-debian1.internal.softwareheritage.org>  Tue, 05 Oct 2021 16:03:10 +0000
=======
swh-loader-git (1.1.3-1~swh1) unstable-swh; urgency=medium

  * New upstream release 1.1.3     - (tagged by Valentin Lorentz
    <vlorentz@softwareheritage.org> on 2021-10-18 14:21:05 +0200)
  * Upstream changes:     - v1.1.3     - * converters: Prevent zero
    dates from being converted to null dates.

 -- Software Heritage autobuilder (on jenkins-debian1) <jenkins@jenkins-debian1.internal.softwareheritage.org>  Mon, 18 Oct 2021 12:23:52 +0000
>>>>>>> 8230ea3a

swh-loader-git (1.1.2-1~swh1) unstable-swh; urgency=medium

  * New upstream release 1.1.2     - (tagged by Antoine Lambert
    <anlambert@softwareheritage.org> on 2021-10-05 17:46:41 +0200)
  * Upstream changes:     - version 1.1.2

 -- Software Heritage autobuilder (on jenkins-debian1) <jenkins@jenkins-debian1.internal.softwareheritage.org>  Tue, 05 Oct 2021 16:01:27 +0000

swh-loader-git (1.1.1-1~swh1) unstable-swh; urgency=medium

  * New upstream release 1.1.1     - (tagged by Antoine R. Dumont
    (@ardumont) <ardumont@softwareheritage.org> on 2021-09-30 09:30:46
    +0200)
  * Upstream changes:     - v1.1.1     - Use correct logging
    instruction, let log.info format entries     - Clarify local/remote
    heads type as those are hexadecimal bytes str

 -- Software Heritage autobuilder (on jenkins-debian1) <jenkins@jenkins-debian1.internal.softwareheritage.org>  Thu, 30 Sep 2021 07:33:48 +0000

swh-loader-git (1.1.0-1~swh1) unstable-swh; urgency=medium

  * New upstream release 1.1.0     - (tagged by Antoine Lambert
    <anlambert@softwareheritage.org> on 2021-09-28 15:10:11 +0200)
  * Upstream changes:     - version 1.1.0

 -- Software Heritage autobuilder (on jenkins-debian1) <jenkins@jenkins-debian1.internal.softwareheritage.org>  Tue, 28 Sep 2021 13:14:10 +0000

swh-loader-git (1.0.1-1~swh1) unstable-swh; urgency=medium

  * New upstream release 1.0.1     - (tagged by Antoine R. Dumont
    (@ardumont) <ardumont@softwareheritage.org> on 2021-09-22 09:51:39
    +0200)
  * Upstream changes:     - v1.0.1     - Fix tests for Dulwich < 0.20.22

 -- Software Heritage autobuilder (on jenkins-debian1) <jenkins@jenkins-debian1.internal.softwareheritage.org>  Wed, 22 Sep 2021 07:54:07 +0000

swh-loader-git (1.0.0-1~swh1) unstable-swh; urgency=medium

  * New upstream release 1.0.0     - (tagged by Valentin Lorentz
    <vlorentz@softwareheritage.org> on 2021-09-17 12:28:36 +0200)
  * Upstream changes:     - v1.0.0     - * from_disk: Do not drop tags
    with missing tagger or date     - * Migrate to pytest-style tests
    - * converters: Recompute hashes and check they match the originals

 -- Software Heritage autobuilder (on jenkins-debian1) <jenkins@jenkins-debian1.internal.softwareheritage.org>  Fri, 17 Sep 2021 10:31:49 +0000

swh-loader-git (0.10.1-1~swh1) unstable-swh; urgency=medium

  * New upstream release 0.10.1     - (tagged by Valentin Lorentz
    <vlorentz@softwareheritage.org> on 2021-08-03 10:37:43 +0200)
  * Upstream changes:     - v0.10.1     - * from_disk: Improve error
    logging     - * converters: Preserve GPG signatures on releases     -
    * Do not exclude falsy git objects from being added.

 -- Software Heritage autobuilder (on jenkins-debian1) <jenkins@jenkins-debian1.internal.softwareheritage.org>  Tue, 03 Aug 2021 08:46:18 +0000

swh-loader-git (0.10.0-1~swh1) unstable-swh; urgency=medium

  * New upstream release 0.10.0     - (tagged by Antoine R. Dumont
    (@ardumont) <ardumont@softwareheritage.org> on 2021-06-08 10:23:41
    +0200)
  * Upstream changes:     - v0.10.0     - Spool large packfiles to disk
    instead of consuming tons of memory

 -- Software Heritage autobuilder (on jenkins-debian1) <jenkins@jenkins-debian1.internal.softwareheritage.org>  Tue, 08 Jun 2021 08:27:09 +0000

swh-loader-git (0.9.1-1~swh1) unstable-swh; urgency=medium

  * New upstream release 0.9.1     - (tagged by Antoine R. Dumont
    (@ardumont) <ardumont@softwareheritage.org> on 2021-04-16 15:36:06
    +0200)
  * Upstream changes:     - v0.9.1     - Fix Pack File too big error
    formatting     - Rename 'git_metadata' to 'extra_headers'

 -- Software Heritage autobuilder (on jenkins-debian1) <jenkins@jenkins-debian1.internal.softwareheritage.org>  Fri, 16 Apr 2021 13:39:09 +0000

swh-loader-git (0.9.0-1~swh1) unstable-swh; urgency=medium

  * New upstream release 0.9.0     - (tagged by Nicolas Dandrimont
    <nicolas@dandrimont.eu> on 2021-02-25 18:44:39 +0100)
  * Upstream changes:     - Release swh.loader.git 0.9.0     -
    Throughput and memory usage improvements

 -- Software Heritage autobuilder (on jenkins-debian1) <jenkins@jenkins-debian1.internal.softwareheritage.org>  Thu, 25 Feb 2021 17:52:31 +0000

swh-loader-git (0.8.0-1~swh1) unstable-swh; urgency=medium

  * New upstream release 0.8.0     - (tagged by Antoine R. Dumont
    (@ardumont) <ardumont@softwareheritage.org> on 2021-02-17 15:07:34
    +0100)
  * Upstream changes:     - v0.8.0     - Rework loader instantiation
    logic according to loader core api

 -- Software Heritage autobuilder (on jenkins-debian1) <jenkins@jenkins-debian1.internal.softwareheritage.org>  Wed, 17 Feb 2021 14:10:13 +0000

swh-loader-git (0.7.0-1~swh1) unstable-swh; urgency=medium

  * New upstream release 0.7.0     - (tagged by Antoine R. Dumont
    (@ardumont) <ardumont@softwareheritage.org> on 2021-02-12 17:31:15
    +0100)
  * Upstream changes:     - v0.7.0     - loader.git: Mark visit status
    as not_found or failed when relevant     - loader.git: Explicit the
    failure test cases

 -- Software Heritage autobuilder (on jenkins-debian1) <jenkins@jenkins-debian1.internal.softwareheritage.org>  Fri, 12 Feb 2021 16:33:18 +0000

swh-loader-git (0.6.0-1~swh2) unstable-swh; urgency=medium

  * Bump dependencies

 -- Antoine R. Dumont (@ardumont) <ardumont@softwareheritage.org>  Wed, 03 Feb 2021 14:46:51 +0100

swh-loader-git (0.6.0-1~swh1) unstable-swh; urgency=medium

  * New upstream release 0.6.0     - (tagged by Antoine R. Dumont
    (@ardumont) <ardumont@softwareheritage.org> on 2021-02-03 14:31:51
    +0100)
  * Upstream changes:     - v0.6.0     - Adapt
    origin_get_latest_visit_status according to latest api change     -
    tox.ini: Add swh.core[testing] requirement     - from_disk: Fix mypy
    error with dulwich >= 0.20.13

 -- Software Heritage autobuilder (on jenkins-debian1) <jenkins@jenkins-debian1.internal.softwareheritage.org>  Wed, 03 Feb 2021 13:34:21 +0000

swh-loader-git (0.5.0-1~swh1) unstable-swh; urgency=medium

  * New upstream release 0.5.0     - (tagged by Antoine R. Dumont
    (@ardumont) <ardumont@softwareheritage.org> on 2020-11-13 10:34:02
    +0100)
  * Upstream changes:     - v0.5.0     - loader.git.from_disk: Register
    loader in `swh loader run` cli

 -- Software Heritage autobuilder (on jenkins-debian1) <jenkins@jenkins-debian1.internal.softwareheritage.org>  Fri, 13 Nov 2020 09:34:28 +0000

swh-loader-git (0.4.1-1~swh1) unstable-swh; urgency=medium

  * New upstream release 0.4.1     - (tagged by Antoine R. Dumont
    (@ardumont) <ardumont@softwareheritage.org> on 2020-10-02 17:07:58
    +0200)
  * Upstream changes:     - v0.4.1     - git.loader*: Open configuration
    passing from constructor     - tox.ini: pin black to the pre-commit
    version (19.10b0) to avoid flip-flops

 -- Software Heritage autobuilder (on jenkins-debian1) <jenkins@jenkins-debian1.internal.softwareheritage.org>  Fri, 02 Oct 2020 15:08:42 +0000

swh-loader-git (0.4.0-1~swh1) unstable-swh; urgency=medium

  * New upstream release 0.4.0     - (tagged by Antoine R. Dumont
    (@ardumont) <ardumont@softwareheritage.org> on 2020-10-02 14:19:17
    +0200)
  * Upstream changes:     - v0.4.0     - git.loader: Migrate away from
    SWHConfig mixin     - Drop vcversioner from setup.py (superseded by
    setuptools-scm)     - tests: Don't check the number of created
    'person' objects.     - python: Reorder imports with isort     - pre-
    commit: Add isort hook and configuration     - pre-commit: Update
    flake8 hook configuration     - Tell pytest not to recurse in
    dotdirs.     - tests: Replace calls to snapshot_get with
    snapshot_get_all_branches.

 -- Software Heritage autobuilder (on jenkins-debian1) <jenkins@jenkins-debian1.internal.softwareheritage.org>  Fri, 02 Oct 2020 12:19:50 +0000

swh-loader-git (0.3.6-1~swh1) unstable-swh; urgency=medium

  * New upstream release 0.3.6     - (tagged by Antoine R. Dumont
    (@ardumont) <ardumont@softwareheritage.org> on 2020-08-06 16:49:04
    +0200)
  * Upstream changes:     - v0.3.6     - Adapt code according to storage
    signature

 -- Software Heritage autobuilder (on jenkins-debian1) <jenkins@jenkins-debian1.internal.softwareheritage.org>  Thu, 06 Aug 2020 14:50:22 +0000

swh-loader-git (0.3.5-1~swh1) unstable-swh; urgency=medium

  * New upstream release 0.3.5     - (tagged by Antoine R. Dumont
    (@ardumont) <ardumont@softwareheritage.org> on 2020-07-28 07:49:13
    +0200)
  * Upstream changes:     - v0.3.5     - loader: Update
    swh.storage.origin_get call to latest api change

 -- Software Heritage autobuilder (on jenkins-debian1) <jenkins@jenkins-debian1.internal.softwareheritage.org>  Tue, 28 Jul 2020 05:51:16 +0000

swh-loader-git (0.3.4-1~swh1) unstable-swh; urgency=medium

  * New upstream release 0.3.4     - (tagged by Antoine R. Dumont
    (@ardumont) <ardumont@softwareheritage.org> on 2020-07-26 05:55:34
    +0200)
  * Upstream changes:     - v0.3.4     - setup.py: Migrate from
    vcversioner to setuptools-scm     - MANIFEST: Add missing conftest
    requirement

 -- Software Heritage autobuilder (on jenkins-debian1) <jenkins@jenkins-debian1.internal.softwareheritage.org>  Sun, 26 Jul 2020 03:57:36 +0000

swh-loader-git (0.3.3-1~swh1) unstable-swh; urgency=medium

  * New upstream release 0.3.3     - (tagged by Antoine R. Dumont
    (@ardumont) <ardumont@softwareheritage.org> on 2020-07-17 15:29:21
    +0200)
  * Upstream changes:     - v0.3.3     - tests: Reuse pytest fixtures
    from swh.loader.core     - tests: Check against snapshot model
    object

 -- Software Heritage autobuilder (on jenkins-debian1) <jenkins@jenkins-debian1.internal.softwareheritage.org>  Fri, 17 Jul 2020 13:30:55 +0000

swh-loader-git (0.3.2-1~swh1) unstable-swh; urgency=medium

  * New upstream release 0.3.2     - (tagged by David Douard
    <david.douard@sdfa3.org> on 2020-07-16 10:46:20 +0200)
  * Upstream changes:     - v0.3.2

 -- Software Heritage autobuilder (on jenkins-debian1) <jenkins@jenkins-debian1.internal.softwareheritage.org>  Thu, 16 Jul 2020 08:49:36 +0000

swh-loader-git (0.3.1-1~swh1) unstable-swh; urgency=medium

  * New upstream release 0.3.1     - (tagged by Antoine Lambert
    <antoine.lambert@inria.fr> on 2020-07-08 16:37:09 +0200)
  * Upstream changes:     - version 0.3.1

 -- Software Heritage autobuilder (on jenkins-debian1) <jenkins@jenkins-debian1.internal.softwareheritage.org>  Wed, 08 Jul 2020 14:39:48 +0000

swh-loader-git (0.3.0-1~swh1) unstable-swh; urgency=medium

  * New upstream release 0.3.0     - (tagged by David Douard
    <david.douard@sdfa3.org> on 2020-07-08 15:35:34 +0200)
  * Upstream changes:     - v0.3.0

 -- Software Heritage autobuilder (on jenkins-debian1) <jenkins@jenkins-debian1.internal.softwareheritage.org>  Wed, 08 Jul 2020 13:38:18 +0000

swh-loader-git (0.2.0-1~swh1) unstable-swh; urgency=medium

  * New upstream release 0.2.0     - (tagged by Antoine R. Dumont
    (@ardumont) <ardumont@softwareheritage.org> on 2020-06-23 15:14:13
    +0200)
  * Upstream changes:     - v0.2.0     - loader: Read snapshot out of
    the last origin visit status     - tests: Use
    assert_last_visit_matches     - Adapt visit_date type from string to
    datetime

 -- Software Heritage autobuilder (on jenkins-debian1) <jenkins@jenkins-debian1.internal.softwareheritage.org>  Tue, 23 Jun 2020 13:15:36 +0000

swh-loader-git (0.1.2-1~swh1) unstable-swh; urgency=medium

  * New upstream release 0.1.2     - (tagged by Antoine Lambert
    <antoine.lambert@inria.fr> on 2020-06-03 14:54:36 +0200)
  * Upstream changes:     - version 0.1.2

 -- Software Heritage autobuilder (on jenkins-debian1) <jenkins@jenkins-debian1.internal.softwareheritage.org>  Wed, 03 Jun 2020 12:57:56 +0000

swh-loader-git (0.1.1-1~swh1) unstable-swh; urgency=medium

  * New upstream release 0.1.1     - (tagged by Antoine Lambert
    <antoine.lambert@inria.fr> on 2020-06-02 17:44:44 +0200)
  * Upstream changes:     - version 0.1.1

 -- Software Heritage autobuilder (on jenkins-debian1) <jenkins@jenkins-debian1.internal.softwareheritage.org>  Tue, 02 Jun 2020 15:50:08 +0000

swh-loader-git (0.1.0-1~swh1) unstable-swh; urgency=medium

  * New upstream release 0.1.0     - (tagged by Nicolas Dandrimont
    <nicolas@dandrimont.eu> on 2020-05-29 10:33:12 +0200)
  * Upstream changes:     - Release swh.loader.git v0.1.0     - Use the
    previous snapshot instead of any object from the archive to do     -
    incremental loads     - Merge branch filtering behavior between the
    local and remote loaders     - Add default target branch for
    symbolic references

 -- Software Heritage autobuilder (on jenkins-debian1) <jenkins@jenkins-debian1.internal.softwareheritage.org>  Fri, 29 May 2020 08:37:48 +0000

swh-loader-git (0.0.60-1~swh1) unstable-swh; urgency=medium

  * New upstream release 0.0.60     - (tagged by Antoine R. Dumont
    (@ardumont) <antoine.romain.dumont@gmail.com> on 2020-04-15 11:52:55
    +0200)
  * Upstream changes:     - v0.0.60     - git.loader: fix failing origin
    visit update step     - Add a pyproject.toml file to target py37 for
    black     - Enable black

 -- Software Heritage autobuilder (on jenkins-debian1) <jenkins@jenkins-debian1.internal.softwareheritage.org>  Wed, 15 Apr 2020 10:05:51 +0000

swh-loader-git (0.0.59-1~swh1) unstable-swh; urgency=medium

  * New upstream release 0.0.59     - (tagged by Antoine Lambert
    <antoine.lambert@inria.fr> on 2020-04-06 11:59:27 +0200)
  * Upstream changes:     - version 0.0.59

 -- Software Heritage autobuilder (on jenkins-debian1) <jenkins@jenkins-debian1.internal.softwareheritage.org>  Mon, 06 Apr 2020 10:04:59 +0000

swh-loader-git (0.0.58-1~swh1) unstable-swh; urgency=medium

  * New upstream release 0.0.58     - (tagged by Valentin Lorentz
    <vlorentz@softwareheritage.org> on 2020-03-02 11:25:43 +0100)
  * Upstream changes:     - v0.0.58     - * Use origin_visit_get_latest
    instead of snapshot_get_latest.     - * Use swh-model objects
    instead of dicts.

 -- Software Heritage autobuilder (on jenkins-debian1) <jenkins@jenkins-debian1.internal.softwareheritage.org>  Mon, 02 Mar 2020 10:28:37 +0000

swh-loader-git (0.0.57-1~swh1) unstable-swh; urgency=medium

  * New upstream release 0.0.57     - (tagged by Antoine R. Dumont
    (@ardumont) <antoine.romain.dumont@gmail.com> on 2020-02-07 03:32:49
    +0100)
  * Upstream changes:     - v0.0.57     - loaders: Remove content size
    computation during conversion

 -- Software Heritage autobuilder (on jenkins-debian1) <jenkins@jenkins-debian1.internal.softwareheritage.org>  Fri, 07 Feb 2020 02:45:56 +0000

swh-loader-git (0.0.56-1~swh1) unstable-swh; urgency=medium

  * New upstream release 0.0.56     - (tagged by Antoine R. Dumont
    (@ardumont) <antoine.romain.dumont@gmail.com> on 2020-01-28 13:24:24
    +0100)
  * Upstream changes:     - v0.0.56     - git.loader: Migrate from
    UnbufferedLoader to DVCSLoader

 -- Software Heritage autobuilder (on jenkins-debian1) <jenkins@jenkins-debian1.internal.softwareheritage.org>  Tue, 28 Jan 2020 12:27:02 +0000

swh-loader-git (0.0.55-1~swh1) unstable-swh; urgency=medium

  * New upstream release 0.0.55     - (tagged by Antoine R. Dumont
    (@ardumont) <antoine.romain.dumont@gmail.com> on 2019-12-12 14:41:10
    +0100)
  * Upstream changes:     - v0.0.55     - loader: Bump dependency on
    loader-core

 -- Software Heritage autobuilder (on jenkins-debian1) <jenkins@jenkins-debian1.internal.softwareheritage.org>  Thu, 12 Dec 2019 13:44:22 +0000

swh-loader-git (0.0.54-1~swh1) unstable-swh; urgency=medium

  * New upstream release 0.0.54     - (tagged by Antoine R. Dumont
    (@ardumont) <antoine.romain.dumont@gmail.com> on 2019-12-12 11:43:50
    +0100)
  * Upstream changes:     - v0.0.54     - tasks: Enforce kwargs use in
    task message

 -- Software Heritage autobuilder (on jenkins-debian1) <jenkins@jenkins-debian1.internal.softwareheritage.org>  Thu, 12 Dec 2019 10:46:28 +0000

swh-loader-git (0.0.53-1~swh1) unstable-swh; urgency=medium

  * New upstream release 0.0.53     - (tagged by Antoine R. Dumont
    (@ardumont) <antoine.romain.dumont@gmail.com> on 2019-12-10 11:24:30
    +0100)
  * Upstream changes:     - v0.0.53     - tasks: Unify message format
    with other loaders     - tasks: Use celery's shared_task decorator
    - tests: Migrate to pytest-mock's fixture     - loader.git: Register
    git worker     - tasks: Rename task according to production     -
    git: Unify loaders constructor     - Fix a typo reported by
    codespell     - Add a pre-commit config file     - Migrate tox.ini
    to extras = xxx instead of deps = .[testing]     - De-specify
    testenv:py3     - Drop version constraint on pytest < 4     -
    Include all requirements in MANIFEST.in     - Add support for
    symbolic references

 -- Software Heritage autobuilder (on jenkins-debian1) <jenkins@jenkins-debian1.internal.softwareheritage.org>  Tue, 10 Dec 2019 10:27:32 +0000

swh-loader-git (0.0.52-1~swh1) unstable-swh; urgency=medium

  * New upstream release 0.0.52     - (tagged by Stefano Zacchiroli
    <zack@upsilon.cc> on 2019-10-10 12:07:05 +0200)
  * Upstream changes:     - v0.0.52     - (brown paper bag release)     -
    * MANIFEST.in: ship py.typed

 -- Software Heritage autobuilder (on jenkins-debian1) <jenkins@jenkins-debian1.internal.softwareheritage.org>  Thu, 10 Oct 2019 10:12:13 +0000

swh-loader-git (0.0.51-1~swh1) unstable-swh; urgency=medium

  * New upstream release 0.0.51     - (tagged by Stefano Zacchiroli
    <zack@upsilon.cc> on 2019-10-10 11:59:01 +0200)
  * Upstream changes:     - v0.0.51     - * tox.ini: Fix py3 environment
    to use packaged tests     - * typing: minimal changes to make a no-
    op mypy run pass     - * test_from_disk.py: avoid shadowing base
    classes in tests

 -- Software Heritage autobuilder (on jenkins-debian1) <jenkins@jenkins-debian1.internal.softwareheritage.org>  Thu, 10 Oct 2019 10:02:08 +0000

swh-loader-git (0.0.50-1~swh1) unstable-swh; urgency=medium

  * New upstream release 0.0.50     - (tagged by Antoine Lambert
    <antoine.lambert@inria.fr> on 2019-09-03 13:07:54 +0200)
  * Upstream changes:     - version 0.0.50

 -- Software Heritage autobuilder (on jenkins-debian1) <jenkins@jenkins-debian1.internal.softwareheritage.org>  Tue, 03 Sep 2019 11:13:19 +0000

swh-loader-git (0.0.49-1~swh1) unstable-swh; urgency=medium

  * New upstream release 0.0.49     - (tagged by Valentin Lorentz
    <vlorentz@softwareheritage.org> on 2019-06-12 15:05:10 +0200)
  * Upstream changes:     - Use origin URLs instead of numeric ids.

 -- Software Heritage autobuilder (on jenkins-debian1) <jenkins@jenkins-debian1.internal.softwareheritage.org>  Wed, 19 Jun 2019 10:28:05 +0000

swh-loader-git (0.0.48-1~swh1) unstable-swh; urgency=medium

  * New upstream release 0.0.48     - (tagged by Antoine R. Dumont
    (@ardumont) <antoine.romain.dumont@gmail.com> on 2019-01-30 11:18:55
    +0100)
  * Upstream changes:     - v0.0.48     - Bump dependency on swh-
    scheduler 0.0.39     - Rewrite celery tasks as a decorated function

 -- Software Heritage autobuilder (on jenkins-debian1) <jenkins@jenkins-debian1.internal.softwareheritage.org>  Wed, 30 Jan 2019 10:22:22 +0000

swh-loader-git (0.0.43-1~swh1) unstable-swh; urgency=medium

  * Release swh.loader.git v0.0.43
  * Support the new paginated snapshot branch fetching functions

 -- Nicolas Dandrimont <nicolas@dandrimont.eu>  Thu, 18 Oct 2018 18:49:26 +0200

swh-loader-git (0.0.42-1~swh1) unstable-swh; urgency=medium

  * Release swh.loader.git v0.0.42
  * Fix critical bug in incremental loading

 -- Nicolas Dandrimont <nicolas@dandrimont.eu>  Thu, 11 Oct 2018 17:19:07 +0200

swh-loader-git (0.0.41-1~swh1) unstable-swh; urgency=medium

  * Release swh.loader.git v0.0.41
  * Use explicit keyword argument for base_url in the load task

 -- Nicolas Dandrimont <nicolas@dandrimont.eu>  Thu, 11 Oct 2018 16:26:27 +0200

swh-loader-git (0.0.40-1~swh1) unstable-swh; urgency=medium

  * Release swh.loader.git v0.0.40
  * Improve python packaging
  * Make the loader more robust against holes in the history caused by
  * buggy imports
  * Allow ignoring the history to make a full load

 -- Nicolas Dandrimont <nicolas@dandrimont.eu>  Tue, 09 Oct 2018 16:28:14 +0200

swh-loader-git (0.0.39-1~swh1) unstable-swh; urgency=medium

  * Release swh.loader.git v0.0.39
  * Avoid walking the history of large git repos, which takes a long
    time
  * Really save packfiles

 -- Nicolas Dandrimont <nicolas@dandrimont.eu>  Thu, 20 Sep 2018 17:22:17 +0200

swh-loader-git (0.0.38-1~swh1) unstable-swh; urgency=medium

  * v0.0.38
  * Improve origin_visit initialization step
  * Properly sandbox the prepare statement so that if it breaks, we can
  * update appropriately the visit with the correct status

 -- Antoine R. Dumont (@ardumont) <antoine.romain.dumont@gmail.com>  Wed, 07 Mar 2018 11:39:30 +0100

swh-loader-git (0.0.37-1~swh1) unstable-swh; urgency=medium

  * Release swh.loader.git v0.0.37
  * Remove spurious debug print

 -- Nicolas Dandrimont <nicolas@dandrimont.eu>  Tue, 06 Feb 2018 16:00:40 +0100

swh-loader-git (0.0.36-1~swh1) unstable-swh; urgency=medium

  * Release swh.loader.git v0.0.36
  * Update to use snapshots instead of occurrences
  * Use dulwich get_transport_and_path rather than hardcode the tcp
    transport

 -- Nicolas Dandrimont <nicolas@dandrimont.eu>  Tue, 06 Feb 2018 14:42:36 +0100

swh-loader-git (0.0.35-1~swh1) unstable-swh; urgency=medium

  * v0.0.35
  * swh.loader.git.loader: Warn when object is corrupted and continue
  * swh.loader.git.loader: Add structured data to the log message
    regarding skipping objects
  * swh.loader.git.loader: Force further checks on objects
  * swh.loader.git.loader: Unify reading object from the repository
  * swh.loader.git.loader: Warn when object malformed and continue
  * swh.loader.git.loader: Trap missing object id and continue
  * swh.loader.git.base: Reuse swh.loader.core base loader
  * swh.loader.git.converters: Fix release time conversion issue when no
    date provided

 -- Antoine R. Dumont (@ardumont) <antoine.romain.dumont@gmail.com>  Mon, 18 Dec 2017 12:08:01 +0100

swh-loader-git (0.0.34-1~swh1) unstable-swh; urgency=medium

  * Release swh.loader.git version 0.0.34
  * Update packaging runes

 -- Nicolas Dandrimont <nicolas@dandrimont.eu>  Thu, 12 Oct 2017 20:12:11 +0200

swh-loader-git (0.0.33-1~swh1) unstable-swh; urgency=medium

  * Release swh.loader.git v0.0.33
  * make the updater's parent commit cache more useful

 -- Nicolas Dandrimont <nicolas@dandrimont.eu>  Fri, 15 Sep 2017 18:45:41 +0200

swh-loader-git (0.0.32-1~swh1) unstable-swh; urgency=medium

  * Release swh.loader.git 0.0.32
  * Update tasks to new swh.scheduler API

 -- Nicolas Dandrimont <nicolas@dandrimont.eu>  Mon, 12 Jun 2017 18:04:50 +0200

swh-loader-git (0.0.31-1~swh1) unstable-swh; urgency=medium

  * Release swh.loader.git v0.0.31
  * Migrate from swh.core.hashutil to swh.model.hashutil
  * Only send objects that are actually missing

 -- Nicolas Dandrimont <nicolas@dandrimont.eu>  Fri, 17 Mar 2017 17:40:17 +0100

swh-loader-git (0.0.30-1~swh1) unstable-swh; urgency=medium

  * Release swh.loader.git v0.0.30
  * Fix handling of mergetag headers

 -- Nicolas Dandrimont <nicolas@dandrimont.eu>  Thu, 09 Mar 2017 11:30:08 +0100

swh-loader-git (0.0.29-1~swh1) unstable-swh; urgency=medium

  * v0.0.29
  * GitLoaderFromArchive: Use the same configuration file as
  * GitLoader (permit to deploy both as the same unit)
  * git reader: Refactor to allow listing revisions as well as contents

 -- Antoine R. Dumont (@ardumont) <antoine.romain.dumont@gmail.com>  Mon, 20 Feb 2017 11:32:24 +0100

swh-loader-git (0.0.28-1~swh1) unstable-swh; urgency=medium

  * v0.0.28
  * loader: Fix fetch_date override

 -- Antoine R. Dumont (@ardumont) <antoine.romain.dumont@gmail.com>  Wed, 15 Feb 2017 18:43:32 +0100

swh-loader-git (0.0.27-1~swh1) unstable-swh; urgency=medium

  * v0.0.27
  * Add loader-git from archive

 -- Antoine R. Dumont (@ardumont) <antoine.romain.dumont@gmail.com>  Tue, 14 Feb 2017 18:56:52 +0100

swh-loader-git (0.0.26-1~swh1) unstable-swh; urgency=medium

  * v0.0.26
  * Add a git loader able to deal with git repository in archive

 -- Antoine R. Dumont (@ardumont) <antoine.romain.dumont@gmail.com>  Tue, 14 Feb 2017 16:24:50 +0100

swh-loader-git (0.0.25-1~swh1) unstable-swh; urgency=medium

  * v0.0.25
  * Fix to permit to actually pass the fetch date as parameter for
  * the loading git disk loader

 -- Antoine R. Dumont (@ardumont) <antoine.romain.dumont@gmail.com>  Fri, 10 Feb 2017 17:34:35 +0100

swh-loader-git (0.0.24-1~swh1) unstable-swh; urgency=medium

  * v0.0.24
  * Update storage configuration reading

 -- Antoine R. Dumont (@ardumont) <antoine.romain.dumont@gmail.com>  Thu, 15 Dec 2016 18:40:29 +0100

swh-loader-git (0.0.23-1~swh1) unstable-swh; urgency=medium

  * Release swh.loader.git v0.0.23
  * Make the save_data mechanism generic

 -- Nicolas Dandrimont <nicolas@dandrimont.eu>  Fri, 02 Dec 2016 15:34:05 +0100

swh-loader-git (0.0.22-1~swh1) unstable-swh; urgency=medium

  * v0.0.22
  * Improve reader to permit to use it as analyzer tool

 -- Antoine R. Dumont (@ardumont) <antoine.romain.dumont@gmail.com>  Fri, 04 Nov 2016 10:37:24 +0100

swh-loader-git (0.0.21-1~swh1) unstable-swh; urgency=medium

  * v0.0.21
  * Improve the reader git to load all contents from a pack.
  * Improve to avoid unnecessary readings from db

 -- Antoine R. Dumont (@ardumont) <antoine.romain.dumont@gmail.com>  Wed, 26 Oct 2016 17:06:12 +0200

swh-loader-git (0.0.20-1~swh1) unstable-swh; urgency=medium

  * v0.0.20
  * Add new reader git task

 -- Antoine R. Dumont (@ardumont) <antoine.romain.dumont@gmail.com>  Tue, 25 Oct 2016 18:40:17 +0200

swh-loader-git (0.0.19-1~swh1) unstable-swh; urgency=medium

  * v0.0.19
  * Update git loaders to register origin_visit's state

 -- Antoine R. Dumont (@ardumont) <antoine.romain.dumont@gmail.com>  Tue, 23 Aug 2016 16:34:15 +0200

swh-loader-git (0.0.18-1~swh1) unstable-swh; urgency=medium

  * Release swh.loader.git v0.0.18
  * Properly handle skipped contents

 -- Nicolas Dandrimont <nicolas@dandrimont.eu>  Fri, 19 Aug 2016 18:12:44 +0200

swh-loader-git (0.0.16-1~swh1) unstable-swh; urgency=medium

  * Release swh.loader.git v0.0.16
  * Add exist_ok to packfile cache directory creation

 -- Nicolas Dandrimont <nicolas@dandrimont.eu>  Mon, 01 Aug 2016 15:53:07 +0200

swh-loader-git (0.0.15-1~swh1) unstable-swh; urgency=medium

  * Release swh.loader.git v0.0.15
  * Absence of remote refs doesn't throw an error in updater

 -- Nicolas Dandrimont <nicolas@dandrimont.eu>  Wed, 15 Jun 2016 01:20:37 +0200

swh-loader-git (0.0.14-1~swh1) unstable-swh; urgency=medium

  * Release swh.loader.git v0.0.14
  * Add a disk loader using dulwich
  * Rework the loader logic to use a single pattern for both loaders
  * Allow caching of packfiles for the remote loader

 -- Nicolas Dandrimont <nicolas@dandrimont.eu>  Tue, 14 Jun 2016 18:10:21 +0200

swh-loader-git (0.0.13-1~swh1) unstable-swh; urgency=medium

  * Release swh.loader.git v0.0.13
  * Update for latest schema revision

 -- Nicolas Dandrimont <nicolas@dandrimont.eu>  Fri, 08 Apr 2016 16:46:41 +0200

swh-loader-git (0.0.12-1~swh1) unstable-swh; urgency=medium

  * Release swh-loader-git v0.0.12
  * Update to use new swh.storage api for object listing
  * Add a size limit to packfiles
  * Return a proper eventfulness for empty repositories
  * Do not crawl the pack file if unnecessary

 -- Nicolas Dandrimont <nicolas@dandrimont.eu>  Thu, 25 Feb 2016 18:21:34 +0100

swh-loader-git (0.0.11-1~swh1) unstable-swh; urgency=medium

  * Release swh.loader.git v0.0.11
  * Implement git updater

 -- Nicolas Dandrimont <nicolas@dandrimont.eu>  Fri, 19 Feb 2016 19:13:22 +0100

swh-loader-git (0.0.10-1~swh1) unstable-swh; urgency=medium

  * Prepare swh.loader.git release v0.0.10
  * Update for swh.model
  * Use new swh.storage

 -- Nicolas Dandrimont <nicolas@dandrimont.eu>  Mon, 07 Dec 2015 18:59:46 +0100

swh-loader-git (0.0.9-1~swh1) unstable-swh; urgency=medium

  * Prepare deployment of swh.loader.git v0.0.9
  * Close fetch_history on failure too

 -- Nicolas Dandrimont <nicolas@dandrimont.eu>  Wed, 04 Nov 2015 10:54:37 +0100

swh-loader-git (0.0.8-1~swh1) unstable-swh; urgency=medium

  * Prepare deployment of swh.loader.git v0.0.8
  * New database schema (v028)
  * Populate fetch_history (T121)

 -- Nicolas Dandrimont <nicolas@dandrimont.eu>  Tue, 27 Oct 2015 18:11:26 +0100

swh-loader-git (0.0.7-1~swh1) unstable-swh; urgency=medium

  * Prepare swh.loader.git v0.0.7 deployment

 -- Nicolas Dandrimont <nicolas@dandrimont.eu>  Mon, 19 Oct 2015 12:37:09 +0200

swh-loader-git (0.0.6-1~swh1) unstable-swh; urgency=medium

  * Prepare deployment of swh.loader.git v0.0.6

 -- Nicolas Dandrimont <nicolas@dandrimont.eu>  Fri, 09 Oct 2015 17:50:35 +0200

swh-loader-git (0.0.5-1~swh1) unstable-swh; urgency=medium

  * Prepare deployment of swh.loader.git v0.0.5

 -- Nicolas Dandrimont <nicolas@dandrimont.eu>  Tue, 06 Oct 2015 17:42:11 +0200

swh-loader-git (0.0.4-1~swh1) unstable-swh; urgency=medium

  * Prepare deployment of swh.loader.git v0.0.4

 -- Nicolas Dandrimont <nicolas@dandrimont.eu>  Fri, 02 Oct 2015 14:54:04 +0200

swh-loader-git (0.0.3-1~swh1) unstable-swh; urgency=medium

  * Prepare deployment of swh.loader.git v0.0.3

 -- Nicolas Dandrimont <nicolas@dandrimont.eu>  Thu, 01 Oct 2015 11:36:28 +0200

swh-loader-git (0.0.2-1~swh1) unstable-swh; urgency=medium

  * Prepare deploying swh.loader.git v0.0.2

 -- Nicolas Dandrimont <nicolas@dandrimont.eu>  Tue, 29 Sep 2015 17:22:09 +0200

swh-loader-git (0.0.1-1~swh1) unstable-swh; urgency=medium

  * Initial release
  * Tagging swh.loader.git v0.0.1

 -- Nicolas Dandrimont <nicolas@dandrimont.eu>  Fri, 25 Sep 2015 16:04:00 +0200<|MERGE_RESOLUTION|>--- conflicted
+++ resolved
@@ -1,10 +1,3 @@
-<<<<<<< HEAD
-swh-loader-git (1.1.2-1~swh1~bpo10+1) buster-swh; urgency=medium
-
-  * Rebuild for buster-swh
-
- -- Software Heritage autobuilder (on jenkins-debian1) <jenkins@jenkins-debian1.internal.softwareheritage.org>  Tue, 05 Oct 2021 16:03:10 +0000
-=======
 swh-loader-git (1.1.3-1~swh1) unstable-swh; urgency=medium
 
   * New upstream release 1.1.3     - (tagged by Valentin Lorentz
@@ -13,7 +6,6 @@
     dates from being converted to null dates.
 
  -- Software Heritage autobuilder (on jenkins-debian1) <jenkins@jenkins-debian1.internal.softwareheritage.org>  Mon, 18 Oct 2021 12:23:52 +0000
->>>>>>> 8230ea3a
 
 swh-loader-git (1.1.2-1~swh1) unstable-swh; urgency=medium
 
