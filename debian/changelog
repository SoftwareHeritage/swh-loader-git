--- conflicted
+++ resolved
@@ -1,17 +1,9 @@
-<<<<<<< HEAD
-swh-loader-git (0.0.14-1~swh1~bpo9+1) stretch-swh; urgency=medium
-
-  * Rebuild for stretch-backports.
-
- -- Nicolas Dandrimont <nicolas@dandrimont.eu>  Tue, 14 Jun 2016 18:10:21 +0200
-=======
 swh-loader-git (0.0.15-1~swh1) unstable-swh; urgency=medium
 
   * Release swh.loader.git v0.0.15
   * Absence of remote refs doesn't throw an error in updater
 
  -- Nicolas Dandrimont <nicolas@dandrimont.eu>  Wed, 15 Jun 2016 01:20:37 +0200
->>>>>>> b7d94782
 
 swh-loader-git (0.0.14-1~swh1) unstable-swh; urgency=medium
 
