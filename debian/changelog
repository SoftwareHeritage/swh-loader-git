--- conflicted
+++ resolved
@@ -1,10 +1,3 @@
-<<<<<<< HEAD
-swh-loader-git (1.9.1-1~swh1~bpo10+1) buster-swh; urgency=medium
-
-  * Rebuild for buster-swh
-
- -- Software Heritage autobuilder (on jenkins-debian1) <jenkins@jenkins-debian1.internal.softwareheritage.org>  Wed, 25 May 2022 12:11:40 +0000
-=======
 swh-loader-git (1.10.0-1~swh1) unstable-swh; urgency=medium
 
   * New upstream release 1.10.0     - (tagged by Antoine R. Dumont
@@ -14,7 +7,6 @@
     remove no longer valid comments     - Fix mypy errors
 
  -- Software Heritage autobuilder (on jenkins-debian1) <jenkins@jenkins-debian1.internal.softwareheritage.org>  Tue, 06 Sep 2022 12:28:05 +0000
->>>>>>> 87d57a40
 
 swh-loader-git (1.9.1-1~swh1) unstable-swh; urgency=medium
 
