--- conflicted
+++ resolved
@@ -1,16 +1,8 @@
-<<<<<<< HEAD
-swh-loader-git (0.0.5-1~swh1~bpo9+1) stretch-swh; urgency=medium
-
-  * Rebuild for stretch-backports.
-
- -- Nicolas Dandrimont <nicolas@dandrimont.eu>  Tue, 06 Oct 2015 17:42:11 +0200
-=======
 swh-loader-git (0.0.6-1~swh1) unstable-swh; urgency=medium
 
   * Prepare deployment of swh.loader.git v0.0.6
 
  -- Nicolas Dandrimont <nicolas@dandrimont.eu>  Fri, 09 Oct 2015 17:50:35 +0200
->>>>>>> 37b37d6f
 
 swh-loader-git (0.0.5-1~swh1) unstable-swh; urgency=medium
 
