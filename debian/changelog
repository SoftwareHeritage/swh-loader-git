--- conflicted
+++ resolved
@@ -1,10 +1,3 @@
-<<<<<<< HEAD
-swh-loader-git (0.0.11-1~swh1~bpo9+1) stretch-swh; urgency=medium
-
-  * Rebuild for stretch-backports.
-
- -- Nicolas Dandrimont <nicolas@dandrimont.eu>  Fri, 19 Feb 2016 19:13:22 +0100
-=======
 swh-loader-git (0.0.12-1~swh1) unstable-swh; urgency=medium
 
   * Release swh-loader-git v0.0.12
@@ -14,7 +7,6 @@
   * Do not crawl the pack file if unnecessary
 
  -- Nicolas Dandrimont <nicolas@dandrimont.eu>  Thu, 25 Feb 2016 18:21:34 +0100
->>>>>>> 7e738817
 
 swh-loader-git (0.0.11-1~swh1) unstable-swh; urgency=medium
 
