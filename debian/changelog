--- conflicted
+++ resolved
@@ -1,16 +1,8 @@
-<<<<<<< HEAD
-swh-loader-git (0.0.1-1~swh1~bpo9+1) stretch-swh; urgency=medium
-
-  * Rebuild for stretch-backports.
-
- -- Nicolas Dandrimont <nicolas@dandrimont.eu>  Fri, 25 Sep 2015 16:04:01 +0200
-=======
 swh-loader-git (0.0.2-1~swh1) unstable-swh; urgency=medium
 
   * Prepare deploying swh.loader.git v0.0.2
 
  -- Nicolas Dandrimont <nicolas@dandrimont.eu>  Tue, 29 Sep 2015 17:22:09 +0200
->>>>>>> a94cc97c
 
 swh-loader-git (0.0.1-1~swh1) unstable-swh; urgency=medium
 
