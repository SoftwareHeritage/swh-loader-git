<<<<<<< HEAD
swh-loader-git (0.0.27-1~swh1~bpo9+1) stretch-swh; urgency=medium

  * Rebuild for stretch-backports.

 -- Antoine R. Dumont (@ardumont) <antoine.romain.dumont@gmail.com>  Tue, 14 Feb 2017 18:56:52 +0100
=======
swh-loader-git (0.0.28-1~swh1) unstable-swh; urgency=medium

  * v0.0.28
  * loader: Fix fetch_date override

 -- Antoine R. Dumont (@ardumont) <antoine.romain.dumont@gmail.com>  Wed, 15 Feb 2017 18:43:32 +0100
>>>>>>> a0d4449d

swh-loader-git (0.0.27-1~swh1) unstable-swh; urgency=medium

  * v0.0.27
  * Add loader-git from archive

 -- Antoine R. Dumont (@ardumont) <antoine.romain.dumont@gmail.com>  Tue, 14 Feb 2017 18:56:52 +0100

swh-loader-git (0.0.26-1~swh1) unstable-swh; urgency=medium

  * v0.0.26
  * Add a git loader able to deal with git repository in archive

 -- Antoine R. Dumont (@ardumont) <antoine.romain.dumont@gmail.com>  Tue, 14 Feb 2017 16:24:50 +0100

swh-loader-git (0.0.25-1~swh1) unstable-swh; urgency=medium

  * v0.0.25
  * Fix to permit to actually pass the fetch date as parameter for
  * the loading git disk loader

 -- Antoine R. Dumont (@ardumont) <antoine.romain.dumont@gmail.com>  Fri, 10 Feb 2017 17:34:35 +0100

swh-loader-git (0.0.24-1~swh1) unstable-swh; urgency=medium

  * v0.0.24
  * Update storage configuration reading

 -- Antoine R. Dumont (@ardumont) <antoine.romain.dumont@gmail.com>  Thu, 15 Dec 2016 18:40:29 +0100

swh-loader-git (0.0.23-1~swh1) unstable-swh; urgency=medium

  * Release swh.loader.git v0.0.23
  * Make the save_data mechanism generic

 -- Nicolas Dandrimont <nicolas@dandrimont.eu>  Fri, 02 Dec 2016 15:34:05 +0100

swh-loader-git (0.0.22-1~swh1) unstable-swh; urgency=medium

  * v0.0.22
  * Improve reader to permit to use it as analyzer tool

 -- Antoine R. Dumont (@ardumont) <antoine.romain.dumont@gmail.com>  Fri, 04 Nov 2016 10:37:24 +0100

swh-loader-git (0.0.21-1~swh1) unstable-swh; urgency=medium

  * v0.0.21
  * Improve the reader git to load all contents from a pack.
  * Improve to avoid unnecessary readings from db

 -- Antoine R. Dumont (@ardumont) <antoine.romain.dumont@gmail.com>  Wed, 26 Oct 2016 17:06:12 +0200

swh-loader-git (0.0.20-1~swh1) unstable-swh; urgency=medium

  * v0.0.20
  * Add new reader git task

 -- Antoine R. Dumont (@ardumont) <antoine.romain.dumont@gmail.com>  Tue, 25 Oct 2016 18:40:17 +0200

swh-loader-git (0.0.19-1~swh1) unstable-swh; urgency=medium

  * v0.0.19
  * Update git loaders to register origin_visit's state

 -- Antoine R. Dumont (@ardumont) <antoine.romain.dumont@gmail.com>  Tue, 23 Aug 2016 16:34:15 +0200

swh-loader-git (0.0.18-1~swh1) unstable-swh; urgency=medium

  * Release swh.loader.git v0.0.18
  * Properly handle skipped contents

 -- Nicolas Dandrimont <nicolas@dandrimont.eu>  Fri, 19 Aug 2016 18:12:44 +0200

swh-loader-git (0.0.16-1~swh1) unstable-swh; urgency=medium

  * Release swh.loader.git v0.0.16
  * Add exist_ok to packfile cache directory creation

 -- Nicolas Dandrimont <nicolas@dandrimont.eu>  Mon, 01 Aug 2016 15:53:07 +0200

swh-loader-git (0.0.15-1~swh1) unstable-swh; urgency=medium

  * Release swh.loader.git v0.0.15
  * Absence of remote refs doesn't throw an error in updater

 -- Nicolas Dandrimont <nicolas@dandrimont.eu>  Wed, 15 Jun 2016 01:20:37 +0200

swh-loader-git (0.0.14-1~swh1) unstable-swh; urgency=medium

  * Release swh.loader.git v0.0.14
  * Add a disk loader using dulwich
  * Rework the loader logic to use a single pattern for both loaders
  * Allow caching of packfiles for the remote loader

 -- Nicolas Dandrimont <nicolas@dandrimont.eu>  Tue, 14 Jun 2016 18:10:21 +0200

swh-loader-git (0.0.13-1~swh1) unstable-swh; urgency=medium

  * Release swh.loader.git v0.0.13
  * Update for latest schema revision

 -- Nicolas Dandrimont <nicolas@dandrimont.eu>  Fri, 08 Apr 2016 16:46:41 +0200

swh-loader-git (0.0.12-1~swh1) unstable-swh; urgency=medium

  * Release swh-loader-git v0.0.12
  * Update to use new swh.storage api for object listing
  * Add a size limit to packfiles
  * Return a proper eventfulness for empty repositories
  * Do not crawl the pack file if unnecessary

 -- Nicolas Dandrimont <nicolas@dandrimont.eu>  Thu, 25 Feb 2016 18:21:34 +0100

swh-loader-git (0.0.11-1~swh1) unstable-swh; urgency=medium

  * Release swh.loader.git v0.0.11
  * Implement git updater

 -- Nicolas Dandrimont <nicolas@dandrimont.eu>  Fri, 19 Feb 2016 19:13:22 +0100

swh-loader-git (0.0.10-1~swh1) unstable-swh; urgency=medium

  * Prepare swh.loader.git release v0.0.10
  * Update for swh.model
  * Use new swh.storage

 -- Nicolas Dandrimont <nicolas@dandrimont.eu>  Mon, 07 Dec 2015 18:59:46 +0100

swh-loader-git (0.0.9-1~swh1) unstable-swh; urgency=medium

  * Prepare deployment of swh.loader.git v0.0.9
  * Close fetch_history on failure too

 -- Nicolas Dandrimont <nicolas@dandrimont.eu>  Wed, 04 Nov 2015 10:54:37 +0100

swh-loader-git (0.0.8-1~swh1) unstable-swh; urgency=medium

  * Prepare deployment of swh.loader.git v0.0.8
  * New database schema (v028)
  * Populate fetch_history (T121)

 -- Nicolas Dandrimont <nicolas@dandrimont.eu>  Tue, 27 Oct 2015 18:11:26 +0100

swh-loader-git (0.0.7-1~swh1) unstable-swh; urgency=medium

  * Prepare swh.loader.git v0.0.7 deployment

 -- Nicolas Dandrimont <nicolas@dandrimont.eu>  Mon, 19 Oct 2015 12:37:09 +0200

swh-loader-git (0.0.6-1~swh1) unstable-swh; urgency=medium

  * Prepare deployment of swh.loader.git v0.0.6

 -- Nicolas Dandrimont <nicolas@dandrimont.eu>  Fri, 09 Oct 2015 17:50:35 +0200

swh-loader-git (0.0.5-1~swh1) unstable-swh; urgency=medium

  * Prepare deployment of swh.loader.git v0.0.5

 -- Nicolas Dandrimont <nicolas@dandrimont.eu>  Tue, 06 Oct 2015 17:42:11 +0200

swh-loader-git (0.0.4-1~swh1) unstable-swh; urgency=medium

  * Prepare deployment of swh.loader.git v0.0.4

 -- Nicolas Dandrimont <nicolas@dandrimont.eu>  Fri, 02 Oct 2015 14:54:04 +0200

swh-loader-git (0.0.3-1~swh1) unstable-swh; urgency=medium

  * Prepare deployment of swh.loader.git v0.0.3

 -- Nicolas Dandrimont <nicolas@dandrimont.eu>  Thu, 01 Oct 2015 11:36:28 +0200

swh-loader-git (0.0.2-1~swh1) unstable-swh; urgency=medium

  * Prepare deploying swh.loader.git v0.0.2

 -- Nicolas Dandrimont <nicolas@dandrimont.eu>  Tue, 29 Sep 2015 17:22:09 +0200

swh-loader-git (0.0.1-1~swh1) unstable-swh; urgency=medium

  * Initial release
  * Tagging swh.loader.git v0.0.1

 -- Nicolas Dandrimont <nicolas@dandrimont.eu>  Fri, 25 Sep 2015 16:04:00 +0200<|MERGE_RESOLUTION|>--- conflicted
+++ resolved
@@ -1,17 +1,9 @@
-<<<<<<< HEAD
-swh-loader-git (0.0.27-1~swh1~bpo9+1) stretch-swh; urgency=medium
-
-  * Rebuild for stretch-backports.
-
- -- Antoine R. Dumont (@ardumont) <antoine.romain.dumont@gmail.com>  Tue, 14 Feb 2017 18:56:52 +0100
-=======
 swh-loader-git (0.0.28-1~swh1) unstable-swh; urgency=medium
 
   * v0.0.28
   * loader: Fix fetch_date override
 
  -- Antoine R. Dumont (@ardumont) <antoine.romain.dumont@gmail.com>  Wed, 15 Feb 2017 18:43:32 +0100
->>>>>>> a0d4449d
 
 swh-loader-git (0.0.27-1~swh1) unstable-swh; urgency=medium
 
