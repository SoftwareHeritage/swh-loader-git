<<<<<<< HEAD
swh-loader-git (0.0.53-1~swh1~bpo10+1) buster-swh; urgency=medium

  * Rebuild for buster-swh

 -- Software Heritage autobuilder (on jenkins-debian1) <jenkins@jenkins-debian1.internal.softwareheritage.org>  Tue, 10 Dec 2019 10:29:06 +0000
=======
swh-loader-git (0.0.54-1~swh1) unstable-swh; urgency=medium

  * New upstream release 0.0.54     - (tagged by Antoine R. Dumont
    (@ardumont) <antoine.romain.dumont@gmail.com> on 2019-12-12 11:43:50
    +0100)
  * Upstream changes:     - v0.0.54     - tasks: Enforce kwargs use in
    task message

 -- Software Heritage autobuilder (on jenkins-debian1) <jenkins@jenkins-debian1.internal.softwareheritage.org>  Thu, 12 Dec 2019 10:46:28 +0000
>>>>>>> 184bca88

swh-loader-git (0.0.53-1~swh1) unstable-swh; urgency=medium

  * New upstream release 0.0.53     - (tagged by Antoine R. Dumont
    (@ardumont) <antoine.romain.dumont@gmail.com> on 2019-12-10 11:24:30
    +0100)
  * Upstream changes:     - v0.0.53     - tasks: Unify message format
    with other loaders     - tasks: Use celery's shared_task decorator
    - tests: Migrate to pytest-mock's fixture     - loader.git: Register
    git worker     - tasks: Rename task according to production     -
    git: Unify loaders constructor     - Fix a typo reported by
    codespell     - Add a pre-commit config file     - Migrate tox.ini
    to extras = xxx instead of deps = .[testing]     - De-specify
    testenv:py3     - Drop version constraint on pytest < 4     -
    Include all requirements in MANIFEST.in     - Add support for
    symbolic references

 -- Software Heritage autobuilder (on jenkins-debian1) <jenkins@jenkins-debian1.internal.softwareheritage.org>  Tue, 10 Dec 2019 10:27:32 +0000

swh-loader-git (0.0.52-1~swh1) unstable-swh; urgency=medium

  * New upstream release 0.0.52     - (tagged by Stefano Zacchiroli
    <zack@upsilon.cc> on 2019-10-10 12:07:05 +0200)
  * Upstream changes:     - v0.0.52     - (brown paper bag release)     -
    * MANIFEST.in: ship py.typed

 -- Software Heritage autobuilder (on jenkins-debian1) <jenkins@jenkins-debian1.internal.softwareheritage.org>  Thu, 10 Oct 2019 10:12:13 +0000

swh-loader-git (0.0.51-1~swh1) unstable-swh; urgency=medium

  * New upstream release 0.0.51     - (tagged by Stefano Zacchiroli
    <zack@upsilon.cc> on 2019-10-10 11:59:01 +0200)
  * Upstream changes:     - v0.0.51     - * tox.ini: Fix py3 environment
    to use packaged tests     - * typing: minimal changes to make a no-
    op mypy run pass     - * test_from_disk.py: avoid shadowing base
    classes in tests

 -- Software Heritage autobuilder (on jenkins-debian1) <jenkins@jenkins-debian1.internal.softwareheritage.org>  Thu, 10 Oct 2019 10:02:08 +0000

swh-loader-git (0.0.50-1~swh1) unstable-swh; urgency=medium

  * New upstream release 0.0.50     - (tagged by Antoine Lambert
    <antoine.lambert@inria.fr> on 2019-09-03 13:07:54 +0200)
  * Upstream changes:     - version 0.0.50

 -- Software Heritage autobuilder (on jenkins-debian1) <jenkins@jenkins-debian1.internal.softwareheritage.org>  Tue, 03 Sep 2019 11:13:19 +0000

swh-loader-git (0.0.49-1~swh1) unstable-swh; urgency=medium

  * New upstream release 0.0.49     - (tagged by Valentin Lorentz
    <vlorentz@softwareheritage.org> on 2019-06-12 15:05:10 +0200)
  * Upstream changes:     - Use origin URLs instead of numeric ids.

 -- Software Heritage autobuilder (on jenkins-debian1) <jenkins@jenkins-debian1.internal.softwareheritage.org>  Wed, 19 Jun 2019 10:28:05 +0000

swh-loader-git (0.0.48-1~swh1) unstable-swh; urgency=medium

  * New upstream release 0.0.48     - (tagged by Antoine R. Dumont
    (@ardumont) <antoine.romain.dumont@gmail.com> on 2019-01-30 11:18:55
    +0100)
  * Upstream changes:     - v0.0.48     - Bump dependency on swh-
    scheduler 0.0.39     - Rewrite celery tasks as a decorated function

 -- Software Heritage autobuilder (on jenkins-debian1) <jenkins@jenkins-debian1.internal.softwareheritage.org>  Wed, 30 Jan 2019 10:22:22 +0000

swh-loader-git (0.0.43-1~swh1) unstable-swh; urgency=medium

  * Release swh.loader.git v0.0.43
  * Support the new paginated snapshot branch fetching functions

 -- Nicolas Dandrimont <nicolas@dandrimont.eu>  Thu, 18 Oct 2018 18:49:26 +0200

swh-loader-git (0.0.42-1~swh1) unstable-swh; urgency=medium

  * Release swh.loader.git v0.0.42
  * Fix critical bug in incremental loading

 -- Nicolas Dandrimont <nicolas@dandrimont.eu>  Thu, 11 Oct 2018 17:19:07 +0200

swh-loader-git (0.0.41-1~swh1) unstable-swh; urgency=medium

  * Release swh.loader.git v0.0.41
  * Use explicit keyword argument for base_url in the load task

 -- Nicolas Dandrimont <nicolas@dandrimont.eu>  Thu, 11 Oct 2018 16:26:27 +0200

swh-loader-git (0.0.40-1~swh1) unstable-swh; urgency=medium

  * Release swh.loader.git v0.0.40
  * Improve python packaging
  * Make the loader more robust against holes in the history caused by
  * buggy imports
  * Allow ignoring the history to make a full load

 -- Nicolas Dandrimont <nicolas@dandrimont.eu>  Tue, 09 Oct 2018 16:28:14 +0200

swh-loader-git (0.0.39-1~swh1) unstable-swh; urgency=medium

  * Release swh.loader.git v0.0.39
  * Avoid walking the history of large git repos, which takes a long
    time
  * Really save packfiles

 -- Nicolas Dandrimont <nicolas@dandrimont.eu>  Thu, 20 Sep 2018 17:22:17 +0200

swh-loader-git (0.0.38-1~swh1) unstable-swh; urgency=medium

  * v0.0.38
  * Improve origin_visit initialization step
  * Properly sandbox the prepare statement so that if it breaks, we can
  * update appropriately the visit with the correct status

 -- Antoine R. Dumont (@ardumont) <antoine.romain.dumont@gmail.com>  Wed, 07 Mar 2018 11:39:30 +0100

swh-loader-git (0.0.37-1~swh1) unstable-swh; urgency=medium

  * Release swh.loader.git v0.0.37
  * Remove spurious debug print

 -- Nicolas Dandrimont <nicolas@dandrimont.eu>  Tue, 06 Feb 2018 16:00:40 +0100

swh-loader-git (0.0.36-1~swh1) unstable-swh; urgency=medium

  * Release swh.loader.git v0.0.36
  * Update to use snapshots instead of occurrences
  * Use dulwich get_transport_and_path rather than hardcode the tcp
    transport

 -- Nicolas Dandrimont <nicolas@dandrimont.eu>  Tue, 06 Feb 2018 14:42:36 +0100

swh-loader-git (0.0.35-1~swh1) unstable-swh; urgency=medium

  * v0.0.35
  * swh.loader.git.loader: Warn when object is corrupted and continue
  * swh.loader.git.loader: Add structured data to the log message
    regarding skipping objects
  * swh.loader.git.loader: Force further checks on objects
  * swh.loader.git.loader: Unify reading object from the repository
  * swh.loader.git.loader: Warn when object malformed and continue
  * swh.loader.git.loader: Trap missing object id and continue
  * swh.loader.git.base: Reuse swh.loader.core base loader
  * swh.loader.git.converters: Fix release time conversion issue when no
    date provided

 -- Antoine R. Dumont (@ardumont) <antoine.romain.dumont@gmail.com>  Mon, 18 Dec 2017 12:08:01 +0100

swh-loader-git (0.0.34-1~swh1) unstable-swh; urgency=medium

  * Release swh.loader.git version 0.0.34
  * Update packaging runes

 -- Nicolas Dandrimont <nicolas@dandrimont.eu>  Thu, 12 Oct 2017 20:12:11 +0200

swh-loader-git (0.0.33-1~swh1) unstable-swh; urgency=medium

  * Release swh.loader.git v0.0.33
  * make the updater's parent commit cache more useful

 -- Nicolas Dandrimont <nicolas@dandrimont.eu>  Fri, 15 Sep 2017 18:45:41 +0200

swh-loader-git (0.0.32-1~swh1) unstable-swh; urgency=medium

  * Release swh.loader.git 0.0.32
  * Update tasks to new swh.scheduler API

 -- Nicolas Dandrimont <nicolas@dandrimont.eu>  Mon, 12 Jun 2017 18:04:50 +0200

swh-loader-git (0.0.31-1~swh1) unstable-swh; urgency=medium

  * Release swh.loader.git v0.0.31
  * Migrate from swh.core.hashutil to swh.model.hashutil
  * Only send objects that are actually missing

 -- Nicolas Dandrimont <nicolas@dandrimont.eu>  Fri, 17 Mar 2017 17:40:17 +0100

swh-loader-git (0.0.30-1~swh1) unstable-swh; urgency=medium

  * Release swh.loader.git v0.0.30
  * Fix handling of mergetag headers

 -- Nicolas Dandrimont <nicolas@dandrimont.eu>  Thu, 09 Mar 2017 11:30:08 +0100

swh-loader-git (0.0.29-1~swh1) unstable-swh; urgency=medium

  * v0.0.29
  * GitLoaderFromArchive: Use the same configuration file as
  * GitLoader (permit to deploy both as the same unit)
  * git reader: Refactor to allow listing revisions as well as contents

 -- Antoine R. Dumont (@ardumont) <antoine.romain.dumont@gmail.com>  Mon, 20 Feb 2017 11:32:24 +0100

swh-loader-git (0.0.28-1~swh1) unstable-swh; urgency=medium

  * v0.0.28
  * loader: Fix fetch_date override

 -- Antoine R. Dumont (@ardumont) <antoine.romain.dumont@gmail.com>  Wed, 15 Feb 2017 18:43:32 +0100

swh-loader-git (0.0.27-1~swh1) unstable-swh; urgency=medium

  * v0.0.27
  * Add loader-git from archive

 -- Antoine R. Dumont (@ardumont) <antoine.romain.dumont@gmail.com>  Tue, 14 Feb 2017 18:56:52 +0100

swh-loader-git (0.0.26-1~swh1) unstable-swh; urgency=medium

  * v0.0.26
  * Add a git loader able to deal with git repository in archive

 -- Antoine R. Dumont (@ardumont) <antoine.romain.dumont@gmail.com>  Tue, 14 Feb 2017 16:24:50 +0100

swh-loader-git (0.0.25-1~swh1) unstable-swh; urgency=medium

  * v0.0.25
  * Fix to permit to actually pass the fetch date as parameter for
  * the loading git disk loader

 -- Antoine R. Dumont (@ardumont) <antoine.romain.dumont@gmail.com>  Fri, 10 Feb 2017 17:34:35 +0100

swh-loader-git (0.0.24-1~swh1) unstable-swh; urgency=medium

  * v0.0.24
  * Update storage configuration reading

 -- Antoine R. Dumont (@ardumont) <antoine.romain.dumont@gmail.com>  Thu, 15 Dec 2016 18:40:29 +0100

swh-loader-git (0.0.23-1~swh1) unstable-swh; urgency=medium

  * Release swh.loader.git v0.0.23
  * Make the save_data mechanism generic

 -- Nicolas Dandrimont <nicolas@dandrimont.eu>  Fri, 02 Dec 2016 15:34:05 +0100

swh-loader-git (0.0.22-1~swh1) unstable-swh; urgency=medium

  * v0.0.22
  * Improve reader to permit to use it as analyzer tool

 -- Antoine R. Dumont (@ardumont) <antoine.romain.dumont@gmail.com>  Fri, 04 Nov 2016 10:37:24 +0100

swh-loader-git (0.0.21-1~swh1) unstable-swh; urgency=medium

  * v0.0.21
  * Improve the reader git to load all contents from a pack.
  * Improve to avoid unnecessary readings from db

 -- Antoine R. Dumont (@ardumont) <antoine.romain.dumont@gmail.com>  Wed, 26 Oct 2016 17:06:12 +0200

swh-loader-git (0.0.20-1~swh1) unstable-swh; urgency=medium

  * v0.0.20
  * Add new reader git task

 -- Antoine R. Dumont (@ardumont) <antoine.romain.dumont@gmail.com>  Tue, 25 Oct 2016 18:40:17 +0200

swh-loader-git (0.0.19-1~swh1) unstable-swh; urgency=medium

  * v0.0.19
  * Update git loaders to register origin_visit's state

 -- Antoine R. Dumont (@ardumont) <antoine.romain.dumont@gmail.com>  Tue, 23 Aug 2016 16:34:15 +0200

swh-loader-git (0.0.18-1~swh1) unstable-swh; urgency=medium

  * Release swh.loader.git v0.0.18
  * Properly handle skipped contents

 -- Nicolas Dandrimont <nicolas@dandrimont.eu>  Fri, 19 Aug 2016 18:12:44 +0200

swh-loader-git (0.0.16-1~swh1) unstable-swh; urgency=medium

  * Release swh.loader.git v0.0.16
  * Add exist_ok to packfile cache directory creation

 -- Nicolas Dandrimont <nicolas@dandrimont.eu>  Mon, 01 Aug 2016 15:53:07 +0200

swh-loader-git (0.0.15-1~swh1) unstable-swh; urgency=medium

  * Release swh.loader.git v0.0.15
  * Absence of remote refs doesn't throw an error in updater

 -- Nicolas Dandrimont <nicolas@dandrimont.eu>  Wed, 15 Jun 2016 01:20:37 +0200

swh-loader-git (0.0.14-1~swh1) unstable-swh; urgency=medium

  * Release swh.loader.git v0.0.14
  * Add a disk loader using dulwich
  * Rework the loader logic to use a single pattern for both loaders
  * Allow caching of packfiles for the remote loader

 -- Nicolas Dandrimont <nicolas@dandrimont.eu>  Tue, 14 Jun 2016 18:10:21 +0200

swh-loader-git (0.0.13-1~swh1) unstable-swh; urgency=medium

  * Release swh.loader.git v0.0.13
  * Update for latest schema revision

 -- Nicolas Dandrimont <nicolas@dandrimont.eu>  Fri, 08 Apr 2016 16:46:41 +0200

swh-loader-git (0.0.12-1~swh1) unstable-swh; urgency=medium

  * Release swh-loader-git v0.0.12
  * Update to use new swh.storage api for object listing
  * Add a size limit to packfiles
  * Return a proper eventfulness for empty repositories
  * Do not crawl the pack file if unnecessary

 -- Nicolas Dandrimont <nicolas@dandrimont.eu>  Thu, 25 Feb 2016 18:21:34 +0100

swh-loader-git (0.0.11-1~swh1) unstable-swh; urgency=medium

  * Release swh.loader.git v0.0.11
  * Implement git updater

 -- Nicolas Dandrimont <nicolas@dandrimont.eu>  Fri, 19 Feb 2016 19:13:22 +0100

swh-loader-git (0.0.10-1~swh1) unstable-swh; urgency=medium

  * Prepare swh.loader.git release v0.0.10
  * Update for swh.model
  * Use new swh.storage

 -- Nicolas Dandrimont <nicolas@dandrimont.eu>  Mon, 07 Dec 2015 18:59:46 +0100

swh-loader-git (0.0.9-1~swh1) unstable-swh; urgency=medium

  * Prepare deployment of swh.loader.git v0.0.9
  * Close fetch_history on failure too

 -- Nicolas Dandrimont <nicolas@dandrimont.eu>  Wed, 04 Nov 2015 10:54:37 +0100

swh-loader-git (0.0.8-1~swh1) unstable-swh; urgency=medium

  * Prepare deployment of swh.loader.git v0.0.8
  * New database schema (v028)
  * Populate fetch_history (T121)

 -- Nicolas Dandrimont <nicolas@dandrimont.eu>  Tue, 27 Oct 2015 18:11:26 +0100

swh-loader-git (0.0.7-1~swh1) unstable-swh; urgency=medium

  * Prepare swh.loader.git v0.0.7 deployment

 -- Nicolas Dandrimont <nicolas@dandrimont.eu>  Mon, 19 Oct 2015 12:37:09 +0200

swh-loader-git (0.0.6-1~swh1) unstable-swh; urgency=medium

  * Prepare deployment of swh.loader.git v0.0.6

 -- Nicolas Dandrimont <nicolas@dandrimont.eu>  Fri, 09 Oct 2015 17:50:35 +0200

swh-loader-git (0.0.5-1~swh1) unstable-swh; urgency=medium

  * Prepare deployment of swh.loader.git v0.0.5

 -- Nicolas Dandrimont <nicolas@dandrimont.eu>  Tue, 06 Oct 2015 17:42:11 +0200

swh-loader-git (0.0.4-1~swh1) unstable-swh; urgency=medium

  * Prepare deployment of swh.loader.git v0.0.4

 -- Nicolas Dandrimont <nicolas@dandrimont.eu>  Fri, 02 Oct 2015 14:54:04 +0200

swh-loader-git (0.0.3-1~swh1) unstable-swh; urgency=medium

  * Prepare deployment of swh.loader.git v0.0.3

 -- Nicolas Dandrimont <nicolas@dandrimont.eu>  Thu, 01 Oct 2015 11:36:28 +0200

swh-loader-git (0.0.2-1~swh1) unstable-swh; urgency=medium

  * Prepare deploying swh.loader.git v0.0.2

 -- Nicolas Dandrimont <nicolas@dandrimont.eu>  Tue, 29 Sep 2015 17:22:09 +0200

swh-loader-git (0.0.1-1~swh1) unstable-swh; urgency=medium

  * Initial release
  * Tagging swh.loader.git v0.0.1

 -- Nicolas Dandrimont <nicolas@dandrimont.eu>  Fri, 25 Sep 2015 16:04:00 +0200<|MERGE_RESOLUTION|>--- conflicted
+++ resolved
@@ -1,10 +1,3 @@
-<<<<<<< HEAD
-swh-loader-git (0.0.53-1~swh1~bpo10+1) buster-swh; urgency=medium
-
-  * Rebuild for buster-swh
-
- -- Software Heritage autobuilder (on jenkins-debian1) <jenkins@jenkins-debian1.internal.softwareheritage.org>  Tue, 10 Dec 2019 10:29:06 +0000
-=======
 swh-loader-git (0.0.54-1~swh1) unstable-swh; urgency=medium
 
   * New upstream release 0.0.54     - (tagged by Antoine R. Dumont
@@ -14,7 +7,6 @@
     task message
 
  -- Software Heritage autobuilder (on jenkins-debian1) <jenkins@jenkins-debian1.internal.softwareheritage.org>  Thu, 12 Dec 2019 10:46:28 +0000
->>>>>>> 184bca88
 
 swh-loader-git (0.0.53-1~swh1) unstable-swh; urgency=medium
 
