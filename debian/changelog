--- conflicted
+++ resolved
@@ -1,10 +1,3 @@
-<<<<<<< HEAD
-swh-loader-git (0.3.1-1~swh1~bpo10+1) buster-swh; urgency=medium
-
-  * Rebuild for buster-swh
-
- -- Software Heritage autobuilder (on jenkins-debian1) <jenkins@jenkins-debian1.internal.softwareheritage.org>  Wed, 08 Jul 2020 14:41:32 +0000
-=======
 swh-loader-git (0.3.4-1~swh1) unstable-swh; urgency=medium
 
   * New upstream release 0.3.4     - (tagged by Antoine R. Dumont
@@ -34,7 +27,6 @@
   * Upstream changes:     - v0.3.2
 
  -- Software Heritage autobuilder (on jenkins-debian1) <jenkins@jenkins-debian1.internal.softwareheritage.org>  Thu, 16 Jul 2020 08:49:36 +0000
->>>>>>> 4970d3f4
 
 swh-loader-git (0.3.1-1~swh1) unstable-swh; urgency=medium
 
