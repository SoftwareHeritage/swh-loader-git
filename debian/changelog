<<<<<<< HEAD
swh-loader-git (0.6.0-1~swh2~bpo10+1) buster-swh; urgency=medium

  * Rebuild for buster-swh

 -- Software Heritage autobuilder (on jenkins-debian1) <jenkins@jenkins-debian1.internal.softwareheritage.org>  Wed, 03 Feb 2021 13:49:27 +0000
=======
swh-loader-git (0.7.0-1~swh1) unstable-swh; urgency=medium

  * New upstream release 0.7.0     - (tagged by Antoine R. Dumont
    (@ardumont) <ardumont@softwareheritage.org> on 2021-02-12 17:31:15
    +0100)
  * Upstream changes:     - v0.7.0     - loader.git: Mark visit status
    as not_found or failed when relevant     - loader.git: Explicit the
    failure test cases

 -- Software Heritage autobuilder (on jenkins-debian1) <jenkins@jenkins-debian1.internal.softwareheritage.org>  Fri, 12 Feb 2021 16:33:18 +0000
>>>>>>> 0b81cbd8

swh-loader-git (0.6.0-1~swh2) unstable-swh; urgency=medium

  * Bump dependencies

 -- Antoine R. Dumont (@ardumont) <ardumont@softwareheritage.org>  Wed, 03 Feb 2021 14:46:51 +0100

swh-loader-git (0.6.0-1~swh1) unstable-swh; urgency=medium

  * New upstream release 0.6.0     - (tagged by Antoine R. Dumont
    (@ardumont) <ardumont@softwareheritage.org> on 2021-02-03 14:31:51
    +0100)
  * Upstream changes:     - v0.6.0     - Adapt
    origin_get_latest_visit_status according to latest api change     -
    tox.ini: Add swh.core[testing] requirement     - from_disk: Fix mypy
    error with dulwich >= 0.20.13

 -- Software Heritage autobuilder (on jenkins-debian1) <jenkins@jenkins-debian1.internal.softwareheritage.org>  Wed, 03 Feb 2021 13:34:21 +0000

swh-loader-git (0.5.0-1~swh1) unstable-swh; urgency=medium

  * New upstream release 0.5.0     - (tagged by Antoine R. Dumont
    (@ardumont) <ardumont@softwareheritage.org> on 2020-11-13 10:34:02
    +0100)
  * Upstream changes:     - v0.5.0     - loader.git.from_disk: Register
    loader in `swh loader run` cli

 -- Software Heritage autobuilder (on jenkins-debian1) <jenkins@jenkins-debian1.internal.softwareheritage.org>  Fri, 13 Nov 2020 09:34:28 +0000

swh-loader-git (0.4.1-1~swh1) unstable-swh; urgency=medium

  * New upstream release 0.4.1     - (tagged by Antoine R. Dumont
    (@ardumont) <ardumont@softwareheritage.org> on 2020-10-02 17:07:58
    +0200)
  * Upstream changes:     - v0.4.1     - git.loader*: Open configuration
    passing from constructor     - tox.ini: pin black to the pre-commit
    version (19.10b0) to avoid flip-flops

 -- Software Heritage autobuilder (on jenkins-debian1) <jenkins@jenkins-debian1.internal.softwareheritage.org>  Fri, 02 Oct 2020 15:08:42 +0000

swh-loader-git (0.4.0-1~swh1) unstable-swh; urgency=medium

  * New upstream release 0.4.0     - (tagged by Antoine R. Dumont
    (@ardumont) <ardumont@softwareheritage.org> on 2020-10-02 14:19:17
    +0200)
  * Upstream changes:     - v0.4.0     - git.loader: Migrate away from
    SWHConfig mixin     - Drop vcversioner from setup.py (superseded by
    setuptools-scm)     - tests: Don't check the number of created
    'person' objects.     - python: Reorder imports with isort     - pre-
    commit: Add isort hook and configuration     - pre-commit: Update
    flake8 hook configuration     - Tell pytest not to recurse in
    dotdirs.     - tests: Replace calls to snapshot_get with
    snapshot_get_all_branches.

 -- Software Heritage autobuilder (on jenkins-debian1) <jenkins@jenkins-debian1.internal.softwareheritage.org>  Fri, 02 Oct 2020 12:19:50 +0000

swh-loader-git (0.3.6-1~swh1) unstable-swh; urgency=medium

  * New upstream release 0.3.6     - (tagged by Antoine R. Dumont
    (@ardumont) <ardumont@softwareheritage.org> on 2020-08-06 16:49:04
    +0200)
  * Upstream changes:     - v0.3.6     - Adapt code according to storage
    signature

 -- Software Heritage autobuilder (on jenkins-debian1) <jenkins@jenkins-debian1.internal.softwareheritage.org>  Thu, 06 Aug 2020 14:50:22 +0000

swh-loader-git (0.3.5-1~swh1) unstable-swh; urgency=medium

  * New upstream release 0.3.5     - (tagged by Antoine R. Dumont
    (@ardumont) <ardumont@softwareheritage.org> on 2020-07-28 07:49:13
    +0200)
  * Upstream changes:     - v0.3.5     - loader: Update
    swh.storage.origin_get call to latest api change

 -- Software Heritage autobuilder (on jenkins-debian1) <jenkins@jenkins-debian1.internal.softwareheritage.org>  Tue, 28 Jul 2020 05:51:16 +0000

swh-loader-git (0.3.4-1~swh1) unstable-swh; urgency=medium

  * New upstream release 0.3.4     - (tagged by Antoine R. Dumont
    (@ardumont) <ardumont@softwareheritage.org> on 2020-07-26 05:55:34
    +0200)
  * Upstream changes:     - v0.3.4     - setup.py: Migrate from
    vcversioner to setuptools-scm     - MANIFEST: Add missing conftest
    requirement

 -- Software Heritage autobuilder (on jenkins-debian1) <jenkins@jenkins-debian1.internal.softwareheritage.org>  Sun, 26 Jul 2020 03:57:36 +0000

swh-loader-git (0.3.3-1~swh1) unstable-swh; urgency=medium

  * New upstream release 0.3.3     - (tagged by Antoine R. Dumont
    (@ardumont) <ardumont@softwareheritage.org> on 2020-07-17 15:29:21
    +0200)
  * Upstream changes:     - v0.3.3     - tests: Reuse pytest fixtures
    from swh.loader.core     - tests: Check against snapshot model
    object

 -- Software Heritage autobuilder (on jenkins-debian1) <jenkins@jenkins-debian1.internal.softwareheritage.org>  Fri, 17 Jul 2020 13:30:55 +0000

swh-loader-git (0.3.2-1~swh1) unstable-swh; urgency=medium

  * New upstream release 0.3.2     - (tagged by David Douard
    <david.douard@sdfa3.org> on 2020-07-16 10:46:20 +0200)
  * Upstream changes:     - v0.3.2

 -- Software Heritage autobuilder (on jenkins-debian1) <jenkins@jenkins-debian1.internal.softwareheritage.org>  Thu, 16 Jul 2020 08:49:36 +0000

swh-loader-git (0.3.1-1~swh1) unstable-swh; urgency=medium

  * New upstream release 0.3.1     - (tagged by Antoine Lambert
    <antoine.lambert@inria.fr> on 2020-07-08 16:37:09 +0200)
  * Upstream changes:     - version 0.3.1

 -- Software Heritage autobuilder (on jenkins-debian1) <jenkins@jenkins-debian1.internal.softwareheritage.org>  Wed, 08 Jul 2020 14:39:48 +0000

swh-loader-git (0.3.0-1~swh1) unstable-swh; urgency=medium

  * New upstream release 0.3.0     - (tagged by David Douard
    <david.douard@sdfa3.org> on 2020-07-08 15:35:34 +0200)
  * Upstream changes:     - v0.3.0

 -- Software Heritage autobuilder (on jenkins-debian1) <jenkins@jenkins-debian1.internal.softwareheritage.org>  Wed, 08 Jul 2020 13:38:18 +0000

swh-loader-git (0.2.0-1~swh1) unstable-swh; urgency=medium

  * New upstream release 0.2.0     - (tagged by Antoine R. Dumont
    (@ardumont) <ardumont@softwareheritage.org> on 2020-06-23 15:14:13
    +0200)
  * Upstream changes:     - v0.2.0     - loader: Read snapshot out of
    the last origin visit status     - tests: Use
    assert_last_visit_matches     - Adapt visit_date type from string to
    datetime

 -- Software Heritage autobuilder (on jenkins-debian1) <jenkins@jenkins-debian1.internal.softwareheritage.org>  Tue, 23 Jun 2020 13:15:36 +0000

swh-loader-git (0.1.2-1~swh1) unstable-swh; urgency=medium

  * New upstream release 0.1.2     - (tagged by Antoine Lambert
    <antoine.lambert@inria.fr> on 2020-06-03 14:54:36 +0200)
  * Upstream changes:     - version 0.1.2

 -- Software Heritage autobuilder (on jenkins-debian1) <jenkins@jenkins-debian1.internal.softwareheritage.org>  Wed, 03 Jun 2020 12:57:56 +0000

swh-loader-git (0.1.1-1~swh1) unstable-swh; urgency=medium

  * New upstream release 0.1.1     - (tagged by Antoine Lambert
    <antoine.lambert@inria.fr> on 2020-06-02 17:44:44 +0200)
  * Upstream changes:     - version 0.1.1

 -- Software Heritage autobuilder (on jenkins-debian1) <jenkins@jenkins-debian1.internal.softwareheritage.org>  Tue, 02 Jun 2020 15:50:08 +0000

swh-loader-git (0.1.0-1~swh1) unstable-swh; urgency=medium

  * New upstream release 0.1.0     - (tagged by Nicolas Dandrimont
    <nicolas@dandrimont.eu> on 2020-05-29 10:33:12 +0200)
  * Upstream changes:     - Release swh.loader.git v0.1.0     - Use the
    previous snapshot instead of any object from the archive to do     -
    incremental loads     - Merge branch filtering behavior between the
    local and remote loaders     - Add default target branch for
    symbolic references

 -- Software Heritage autobuilder (on jenkins-debian1) <jenkins@jenkins-debian1.internal.softwareheritage.org>  Fri, 29 May 2020 08:37:48 +0000

swh-loader-git (0.0.60-1~swh1) unstable-swh; urgency=medium

  * New upstream release 0.0.60     - (tagged by Antoine R. Dumont
    (@ardumont) <antoine.romain.dumont@gmail.com> on 2020-04-15 11:52:55
    +0200)
  * Upstream changes:     - v0.0.60     - git.loader: fix failing origin
    visit update step     - Add a pyproject.toml file to target py37 for
    black     - Enable black

 -- Software Heritage autobuilder (on jenkins-debian1) <jenkins@jenkins-debian1.internal.softwareheritage.org>  Wed, 15 Apr 2020 10:05:51 +0000

swh-loader-git (0.0.59-1~swh1) unstable-swh; urgency=medium

  * New upstream release 0.0.59     - (tagged by Antoine Lambert
    <antoine.lambert@inria.fr> on 2020-04-06 11:59:27 +0200)
  * Upstream changes:     - version 0.0.59

 -- Software Heritage autobuilder (on jenkins-debian1) <jenkins@jenkins-debian1.internal.softwareheritage.org>  Mon, 06 Apr 2020 10:04:59 +0000

swh-loader-git (0.0.58-1~swh1) unstable-swh; urgency=medium

  * New upstream release 0.0.58     - (tagged by Valentin Lorentz
    <vlorentz@softwareheritage.org> on 2020-03-02 11:25:43 +0100)
  * Upstream changes:     - v0.0.58     - * Use origin_visit_get_latest
    instead of snapshot_get_latest.     - * Use swh-model objects
    instead of dicts.

 -- Software Heritage autobuilder (on jenkins-debian1) <jenkins@jenkins-debian1.internal.softwareheritage.org>  Mon, 02 Mar 2020 10:28:37 +0000

swh-loader-git (0.0.57-1~swh1) unstable-swh; urgency=medium

  * New upstream release 0.0.57     - (tagged by Antoine R. Dumont
    (@ardumont) <antoine.romain.dumont@gmail.com> on 2020-02-07 03:32:49
    +0100)
  * Upstream changes:     - v0.0.57     - loaders: Remove content size
    computation during conversion

 -- Software Heritage autobuilder (on jenkins-debian1) <jenkins@jenkins-debian1.internal.softwareheritage.org>  Fri, 07 Feb 2020 02:45:56 +0000

swh-loader-git (0.0.56-1~swh1) unstable-swh; urgency=medium

  * New upstream release 0.0.56     - (tagged by Antoine R. Dumont
    (@ardumont) <antoine.romain.dumont@gmail.com> on 2020-01-28 13:24:24
    +0100)
  * Upstream changes:     - v0.0.56     - git.loader: Migrate from
    UnbufferedLoader to DVCSLoader

 -- Software Heritage autobuilder (on jenkins-debian1) <jenkins@jenkins-debian1.internal.softwareheritage.org>  Tue, 28 Jan 2020 12:27:02 +0000

swh-loader-git (0.0.55-1~swh1) unstable-swh; urgency=medium

  * New upstream release 0.0.55     - (tagged by Antoine R. Dumont
    (@ardumont) <antoine.romain.dumont@gmail.com> on 2019-12-12 14:41:10
    +0100)
  * Upstream changes:     - v0.0.55     - loader: Bump dependency on
    loader-core

 -- Software Heritage autobuilder (on jenkins-debian1) <jenkins@jenkins-debian1.internal.softwareheritage.org>  Thu, 12 Dec 2019 13:44:22 +0000

swh-loader-git (0.0.54-1~swh1) unstable-swh; urgency=medium

  * New upstream release 0.0.54     - (tagged by Antoine R. Dumont
    (@ardumont) <antoine.romain.dumont@gmail.com> on 2019-12-12 11:43:50
    +0100)
  * Upstream changes:     - v0.0.54     - tasks: Enforce kwargs use in
    task message

 -- Software Heritage autobuilder (on jenkins-debian1) <jenkins@jenkins-debian1.internal.softwareheritage.org>  Thu, 12 Dec 2019 10:46:28 +0000

swh-loader-git (0.0.53-1~swh1) unstable-swh; urgency=medium

  * New upstream release 0.0.53     - (tagged by Antoine R. Dumont
    (@ardumont) <antoine.romain.dumont@gmail.com> on 2019-12-10 11:24:30
    +0100)
  * Upstream changes:     - v0.0.53     - tasks: Unify message format
    with other loaders     - tasks: Use celery's shared_task decorator
    - tests: Migrate to pytest-mock's fixture     - loader.git: Register
    git worker     - tasks: Rename task according to production     -
    git: Unify loaders constructor     - Fix a typo reported by
    codespell     - Add a pre-commit config file     - Migrate tox.ini
    to extras = xxx instead of deps = .[testing]     - De-specify
    testenv:py3     - Drop version constraint on pytest < 4     -
    Include all requirements in MANIFEST.in     - Add support for
    symbolic references

 -- Software Heritage autobuilder (on jenkins-debian1) <jenkins@jenkins-debian1.internal.softwareheritage.org>  Tue, 10 Dec 2019 10:27:32 +0000

swh-loader-git (0.0.52-1~swh1) unstable-swh; urgency=medium

  * New upstream release 0.0.52     - (tagged by Stefano Zacchiroli
    <zack@upsilon.cc> on 2019-10-10 12:07:05 +0200)
  * Upstream changes:     - v0.0.52     - (brown paper bag release)     -
    * MANIFEST.in: ship py.typed

 -- Software Heritage autobuilder (on jenkins-debian1) <jenkins@jenkins-debian1.internal.softwareheritage.org>  Thu, 10 Oct 2019 10:12:13 +0000

swh-loader-git (0.0.51-1~swh1) unstable-swh; urgency=medium

  * New upstream release 0.0.51     - (tagged by Stefano Zacchiroli
    <zack@upsilon.cc> on 2019-10-10 11:59:01 +0200)
  * Upstream changes:     - v0.0.51     - * tox.ini: Fix py3 environment
    to use packaged tests     - * typing: minimal changes to make a no-
    op mypy run pass     - * test_from_disk.py: avoid shadowing base
    classes in tests

 -- Software Heritage autobuilder (on jenkins-debian1) <jenkins@jenkins-debian1.internal.softwareheritage.org>  Thu, 10 Oct 2019 10:02:08 +0000

swh-loader-git (0.0.50-1~swh1) unstable-swh; urgency=medium

  * New upstream release 0.0.50     - (tagged by Antoine Lambert
    <antoine.lambert@inria.fr> on 2019-09-03 13:07:54 +0200)
  * Upstream changes:     - version 0.0.50

 -- Software Heritage autobuilder (on jenkins-debian1) <jenkins@jenkins-debian1.internal.softwareheritage.org>  Tue, 03 Sep 2019 11:13:19 +0000

swh-loader-git (0.0.49-1~swh1) unstable-swh; urgency=medium

  * New upstream release 0.0.49     - (tagged by Valentin Lorentz
    <vlorentz@softwareheritage.org> on 2019-06-12 15:05:10 +0200)
  * Upstream changes:     - Use origin URLs instead of numeric ids.

 -- Software Heritage autobuilder (on jenkins-debian1) <jenkins@jenkins-debian1.internal.softwareheritage.org>  Wed, 19 Jun 2019 10:28:05 +0000

swh-loader-git (0.0.48-1~swh1) unstable-swh; urgency=medium

  * New upstream release 0.0.48     - (tagged by Antoine R. Dumont
    (@ardumont) <antoine.romain.dumont@gmail.com> on 2019-01-30 11:18:55
    +0100)
  * Upstream changes:     - v0.0.48     - Bump dependency on swh-
    scheduler 0.0.39     - Rewrite celery tasks as a decorated function

 -- Software Heritage autobuilder (on jenkins-debian1) <jenkins@jenkins-debian1.internal.softwareheritage.org>  Wed, 30 Jan 2019 10:22:22 +0000

swh-loader-git (0.0.43-1~swh1) unstable-swh; urgency=medium

  * Release swh.loader.git v0.0.43
  * Support the new paginated snapshot branch fetching functions

 -- Nicolas Dandrimont <nicolas@dandrimont.eu>  Thu, 18 Oct 2018 18:49:26 +0200

swh-loader-git (0.0.42-1~swh1) unstable-swh; urgency=medium

  * Release swh.loader.git v0.0.42
  * Fix critical bug in incremental loading

 -- Nicolas Dandrimont <nicolas@dandrimont.eu>  Thu, 11 Oct 2018 17:19:07 +0200

swh-loader-git (0.0.41-1~swh1) unstable-swh; urgency=medium

  * Release swh.loader.git v0.0.41
  * Use explicit keyword argument for base_url in the load task

 -- Nicolas Dandrimont <nicolas@dandrimont.eu>  Thu, 11 Oct 2018 16:26:27 +0200

swh-loader-git (0.0.40-1~swh1) unstable-swh; urgency=medium

  * Release swh.loader.git v0.0.40
  * Improve python packaging
  * Make the loader more robust against holes in the history caused by
  * buggy imports
  * Allow ignoring the history to make a full load

 -- Nicolas Dandrimont <nicolas@dandrimont.eu>  Tue, 09 Oct 2018 16:28:14 +0200

swh-loader-git (0.0.39-1~swh1) unstable-swh; urgency=medium

  * Release swh.loader.git v0.0.39
  * Avoid walking the history of large git repos, which takes a long
    time
  * Really save packfiles

 -- Nicolas Dandrimont <nicolas@dandrimont.eu>  Thu, 20 Sep 2018 17:22:17 +0200

swh-loader-git (0.0.38-1~swh1) unstable-swh; urgency=medium

  * v0.0.38
  * Improve origin_visit initialization step
  * Properly sandbox the prepare statement so that if it breaks, we can
  * update appropriately the visit with the correct status

 -- Antoine R. Dumont (@ardumont) <antoine.romain.dumont@gmail.com>  Wed, 07 Mar 2018 11:39:30 +0100

swh-loader-git (0.0.37-1~swh1) unstable-swh; urgency=medium

  * Release swh.loader.git v0.0.37
  * Remove spurious debug print

 -- Nicolas Dandrimont <nicolas@dandrimont.eu>  Tue, 06 Feb 2018 16:00:40 +0100

swh-loader-git (0.0.36-1~swh1) unstable-swh; urgency=medium

  * Release swh.loader.git v0.0.36
  * Update to use snapshots instead of occurrences
  * Use dulwich get_transport_and_path rather than hardcode the tcp
    transport

 -- Nicolas Dandrimont <nicolas@dandrimont.eu>  Tue, 06 Feb 2018 14:42:36 +0100

swh-loader-git (0.0.35-1~swh1) unstable-swh; urgency=medium

  * v0.0.35
  * swh.loader.git.loader: Warn when object is corrupted and continue
  * swh.loader.git.loader: Add structured data to the log message
    regarding skipping objects
  * swh.loader.git.loader: Force further checks on objects
  * swh.loader.git.loader: Unify reading object from the repository
  * swh.loader.git.loader: Warn when object malformed and continue
  * swh.loader.git.loader: Trap missing object id and continue
  * swh.loader.git.base: Reuse swh.loader.core base loader
  * swh.loader.git.converters: Fix release time conversion issue when no
    date provided

 -- Antoine R. Dumont (@ardumont) <antoine.romain.dumont@gmail.com>  Mon, 18 Dec 2017 12:08:01 +0100

swh-loader-git (0.0.34-1~swh1) unstable-swh; urgency=medium

  * Release swh.loader.git version 0.0.34
  * Update packaging runes

 -- Nicolas Dandrimont <nicolas@dandrimont.eu>  Thu, 12 Oct 2017 20:12:11 +0200

swh-loader-git (0.0.33-1~swh1) unstable-swh; urgency=medium

  * Release swh.loader.git v0.0.33
  * make the updater's parent commit cache more useful

 -- Nicolas Dandrimont <nicolas@dandrimont.eu>  Fri, 15 Sep 2017 18:45:41 +0200

swh-loader-git (0.0.32-1~swh1) unstable-swh; urgency=medium

  * Release swh.loader.git 0.0.32
  * Update tasks to new swh.scheduler API

 -- Nicolas Dandrimont <nicolas@dandrimont.eu>  Mon, 12 Jun 2017 18:04:50 +0200

swh-loader-git (0.0.31-1~swh1) unstable-swh; urgency=medium

  * Release swh.loader.git v0.0.31
  * Migrate from swh.core.hashutil to swh.model.hashutil
  * Only send objects that are actually missing

 -- Nicolas Dandrimont <nicolas@dandrimont.eu>  Fri, 17 Mar 2017 17:40:17 +0100

swh-loader-git (0.0.30-1~swh1) unstable-swh; urgency=medium

  * Release swh.loader.git v0.0.30
  * Fix handling of mergetag headers

 -- Nicolas Dandrimont <nicolas@dandrimont.eu>  Thu, 09 Mar 2017 11:30:08 +0100

swh-loader-git (0.0.29-1~swh1) unstable-swh; urgency=medium

  * v0.0.29
  * GitLoaderFromArchive: Use the same configuration file as
  * GitLoader (permit to deploy both as the same unit)
  * git reader: Refactor to allow listing revisions as well as contents

 -- Antoine R. Dumont (@ardumont) <antoine.romain.dumont@gmail.com>  Mon, 20 Feb 2017 11:32:24 +0100

swh-loader-git (0.0.28-1~swh1) unstable-swh; urgency=medium

  * v0.0.28
  * loader: Fix fetch_date override

 -- Antoine R. Dumont (@ardumont) <antoine.romain.dumont@gmail.com>  Wed, 15 Feb 2017 18:43:32 +0100

swh-loader-git (0.0.27-1~swh1) unstable-swh; urgency=medium

  * v0.0.27
  * Add loader-git from archive

 -- Antoine R. Dumont (@ardumont) <antoine.romain.dumont@gmail.com>  Tue, 14 Feb 2017 18:56:52 +0100

swh-loader-git (0.0.26-1~swh1) unstable-swh; urgency=medium

  * v0.0.26
  * Add a git loader able to deal with git repository in archive

 -- Antoine R. Dumont (@ardumont) <antoine.romain.dumont@gmail.com>  Tue, 14 Feb 2017 16:24:50 +0100

swh-loader-git (0.0.25-1~swh1) unstable-swh; urgency=medium

  * v0.0.25
  * Fix to permit to actually pass the fetch date as parameter for
  * the loading git disk loader

 -- Antoine R. Dumont (@ardumont) <antoine.romain.dumont@gmail.com>  Fri, 10 Feb 2017 17:34:35 +0100

swh-loader-git (0.0.24-1~swh1) unstable-swh; urgency=medium

  * v0.0.24
  * Update storage configuration reading

 -- Antoine R. Dumont (@ardumont) <antoine.romain.dumont@gmail.com>  Thu, 15 Dec 2016 18:40:29 +0100

swh-loader-git (0.0.23-1~swh1) unstable-swh; urgency=medium

  * Release swh.loader.git v0.0.23
  * Make the save_data mechanism generic

 -- Nicolas Dandrimont <nicolas@dandrimont.eu>  Fri, 02 Dec 2016 15:34:05 +0100

swh-loader-git (0.0.22-1~swh1) unstable-swh; urgency=medium

  * v0.0.22
  * Improve reader to permit to use it as analyzer tool

 -- Antoine R. Dumont (@ardumont) <antoine.romain.dumont@gmail.com>  Fri, 04 Nov 2016 10:37:24 +0100

swh-loader-git (0.0.21-1~swh1) unstable-swh; urgency=medium

  * v0.0.21
  * Improve the reader git to load all contents from a pack.
  * Improve to avoid unnecessary readings from db

 -- Antoine R. Dumont (@ardumont) <antoine.romain.dumont@gmail.com>  Wed, 26 Oct 2016 17:06:12 +0200

swh-loader-git (0.0.20-1~swh1) unstable-swh; urgency=medium

  * v0.0.20
  * Add new reader git task

 -- Antoine R. Dumont (@ardumont) <antoine.romain.dumont@gmail.com>  Tue, 25 Oct 2016 18:40:17 +0200

swh-loader-git (0.0.19-1~swh1) unstable-swh; urgency=medium

  * v0.0.19
  * Update git loaders to register origin_visit's state

 -- Antoine R. Dumont (@ardumont) <antoine.romain.dumont@gmail.com>  Tue, 23 Aug 2016 16:34:15 +0200

swh-loader-git (0.0.18-1~swh1) unstable-swh; urgency=medium

  * Release swh.loader.git v0.0.18
  * Properly handle skipped contents

 -- Nicolas Dandrimont <nicolas@dandrimont.eu>  Fri, 19 Aug 2016 18:12:44 +0200

swh-loader-git (0.0.16-1~swh1) unstable-swh; urgency=medium

  * Release swh.loader.git v0.0.16
  * Add exist_ok to packfile cache directory creation

 -- Nicolas Dandrimont <nicolas@dandrimont.eu>  Mon, 01 Aug 2016 15:53:07 +0200

swh-loader-git (0.0.15-1~swh1) unstable-swh; urgency=medium

  * Release swh.loader.git v0.0.15
  * Absence of remote refs doesn't throw an error in updater

 -- Nicolas Dandrimont <nicolas@dandrimont.eu>  Wed, 15 Jun 2016 01:20:37 +0200

swh-loader-git (0.0.14-1~swh1) unstable-swh; urgency=medium

  * Release swh.loader.git v0.0.14
  * Add a disk loader using dulwich
  * Rework the loader logic to use a single pattern for both loaders
  * Allow caching of packfiles for the remote loader

 -- Nicolas Dandrimont <nicolas@dandrimont.eu>  Tue, 14 Jun 2016 18:10:21 +0200

swh-loader-git (0.0.13-1~swh1) unstable-swh; urgency=medium

  * Release swh.loader.git v0.0.13
  * Update for latest schema revision

 -- Nicolas Dandrimont <nicolas@dandrimont.eu>  Fri, 08 Apr 2016 16:46:41 +0200

swh-loader-git (0.0.12-1~swh1) unstable-swh; urgency=medium

  * Release swh-loader-git v0.0.12
  * Update to use new swh.storage api for object listing
  * Add a size limit to packfiles
  * Return a proper eventfulness for empty repositories
  * Do not crawl the pack file if unnecessary

 -- Nicolas Dandrimont <nicolas@dandrimont.eu>  Thu, 25 Feb 2016 18:21:34 +0100

swh-loader-git (0.0.11-1~swh1) unstable-swh; urgency=medium

  * Release swh.loader.git v0.0.11
  * Implement git updater

 -- Nicolas Dandrimont <nicolas@dandrimont.eu>  Fri, 19 Feb 2016 19:13:22 +0100

swh-loader-git (0.0.10-1~swh1) unstable-swh; urgency=medium

  * Prepare swh.loader.git release v0.0.10
  * Update for swh.model
  * Use new swh.storage

 -- Nicolas Dandrimont <nicolas@dandrimont.eu>  Mon, 07 Dec 2015 18:59:46 +0100

swh-loader-git (0.0.9-1~swh1) unstable-swh; urgency=medium

  * Prepare deployment of swh.loader.git v0.0.9
  * Close fetch_history on failure too

 -- Nicolas Dandrimont <nicolas@dandrimont.eu>  Wed, 04 Nov 2015 10:54:37 +0100

swh-loader-git (0.0.8-1~swh1) unstable-swh; urgency=medium

  * Prepare deployment of swh.loader.git v0.0.8
  * New database schema (v028)
  * Populate fetch_history (T121)

 -- Nicolas Dandrimont <nicolas@dandrimont.eu>  Tue, 27 Oct 2015 18:11:26 +0100

swh-loader-git (0.0.7-1~swh1) unstable-swh; urgency=medium

  * Prepare swh.loader.git v0.0.7 deployment

 -- Nicolas Dandrimont <nicolas@dandrimont.eu>  Mon, 19 Oct 2015 12:37:09 +0200

swh-loader-git (0.0.6-1~swh1) unstable-swh; urgency=medium

  * Prepare deployment of swh.loader.git v0.0.6

 -- Nicolas Dandrimont <nicolas@dandrimont.eu>  Fri, 09 Oct 2015 17:50:35 +0200

swh-loader-git (0.0.5-1~swh1) unstable-swh; urgency=medium

  * Prepare deployment of swh.loader.git v0.0.5

 -- Nicolas Dandrimont <nicolas@dandrimont.eu>  Tue, 06 Oct 2015 17:42:11 +0200

swh-loader-git (0.0.4-1~swh1) unstable-swh; urgency=medium

  * Prepare deployment of swh.loader.git v0.0.4

 -- Nicolas Dandrimont <nicolas@dandrimont.eu>  Fri, 02 Oct 2015 14:54:04 +0200

swh-loader-git (0.0.3-1~swh1) unstable-swh; urgency=medium

  * Prepare deployment of swh.loader.git v0.0.3

 -- Nicolas Dandrimont <nicolas@dandrimont.eu>  Thu, 01 Oct 2015 11:36:28 +0200

swh-loader-git (0.0.2-1~swh1) unstable-swh; urgency=medium

  * Prepare deploying swh.loader.git v0.0.2

 -- Nicolas Dandrimont <nicolas@dandrimont.eu>  Tue, 29 Sep 2015 17:22:09 +0200

swh-loader-git (0.0.1-1~swh1) unstable-swh; urgency=medium

  * Initial release
  * Tagging swh.loader.git v0.0.1

 -- Nicolas Dandrimont <nicolas@dandrimont.eu>  Fri, 25 Sep 2015 16:04:00 +0200<|MERGE_RESOLUTION|>--- conflicted
+++ resolved
@@ -1,10 +1,3 @@
-<<<<<<< HEAD
-swh-loader-git (0.6.0-1~swh2~bpo10+1) buster-swh; urgency=medium
-
-  * Rebuild for buster-swh
-
- -- Software Heritage autobuilder (on jenkins-debian1) <jenkins@jenkins-debian1.internal.softwareheritage.org>  Wed, 03 Feb 2021 13:49:27 +0000
-=======
 swh-loader-git (0.7.0-1~swh1) unstable-swh; urgency=medium
 
   * New upstream release 0.7.0     - (tagged by Antoine R. Dumont
@@ -15,7 +8,6 @@
     failure test cases
 
  -- Software Heritage autobuilder (on jenkins-debian1) <jenkins@jenkins-debian1.internal.softwareheritage.org>  Fri, 12 Feb 2021 16:33:18 +0000
->>>>>>> 0b81cbd8
 
 swh-loader-git (0.6.0-1~swh2) unstable-swh; urgency=medium
 
