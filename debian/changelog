<<<<<<< HEAD
swh-loader-git (1.0.0-1~swh1~bpo10+1) buster-swh; urgency=medium

  * Rebuild for buster-swh

 -- Software Heritage autobuilder (on jenkins-debian1) <jenkins@jenkins-debian1.internal.softwareheritage.org>  Fri, 17 Sep 2021 10:33:06 +0000
=======
swh-loader-git (1.0.1-1~swh1) unstable-swh; urgency=medium

  * New upstream release 1.0.1     - (tagged by Antoine R. Dumont
    (@ardumont) <ardumont@softwareheritage.org> on 2021-09-22 09:51:39
    +0200)
  * Upstream changes:     - v1.0.1     - Fix tests for Dulwich < 0.20.22

 -- Software Heritage autobuilder (on jenkins-debian1) <jenkins@jenkins-debian1.internal.softwareheritage.org>  Wed, 22 Sep 2021 07:54:07 +0000
>>>>>>> 3b0ade37

swh-loader-git (1.0.0-1~swh1) unstable-swh; urgency=medium

  * New upstream release 1.0.0     - (tagged by Valentin Lorentz
    <vlorentz@softwareheritage.org> on 2021-09-17 12:28:36 +0200)
  * Upstream changes:     - v1.0.0     - * from_disk: Do not drop tags
    with missing tagger or date     - * Migrate to pytest-style tests
    - * converters: Recompute hashes and check they match the originals

 -- Software Heritage autobuilder (on jenkins-debian1) <jenkins@jenkins-debian1.internal.softwareheritage.org>  Fri, 17 Sep 2021 10:31:49 +0000

swh-loader-git (0.10.1-1~swh1) unstable-swh; urgency=medium

  * New upstream release 0.10.1     - (tagged by Valentin Lorentz
    <vlorentz@softwareheritage.org> on 2021-08-03 10:37:43 +0200)
  * Upstream changes:     - v0.10.1     - * from_disk: Improve error
    logging     - * converters: Preserve GPG signatures on releases     -
    * Do not exclude falsy git objects from being added.

 -- Software Heritage autobuilder (on jenkins-debian1) <jenkins@jenkins-debian1.internal.softwareheritage.org>  Tue, 03 Aug 2021 08:46:18 +0000

swh-loader-git (0.10.0-1~swh1) unstable-swh; urgency=medium

  * New upstream release 0.10.0     - (tagged by Antoine R. Dumont
    (@ardumont) <ardumont@softwareheritage.org> on 2021-06-08 10:23:41
    +0200)
  * Upstream changes:     - v0.10.0     - Spool large packfiles to disk
    instead of consuming tons of memory

 -- Software Heritage autobuilder (on jenkins-debian1) <jenkins@jenkins-debian1.internal.softwareheritage.org>  Tue, 08 Jun 2021 08:27:09 +0000

swh-loader-git (0.9.1-1~swh1) unstable-swh; urgency=medium

  * New upstream release 0.9.1     - (tagged by Antoine R. Dumont
    (@ardumont) <ardumont@softwareheritage.org> on 2021-04-16 15:36:06
    +0200)
  * Upstream changes:     - v0.9.1     - Fix Pack File too big error
    formatting     - Rename 'git_metadata' to 'extra_headers'

 -- Software Heritage autobuilder (on jenkins-debian1) <jenkins@jenkins-debian1.internal.softwareheritage.org>  Fri, 16 Apr 2021 13:39:09 +0000

swh-loader-git (0.9.0-1~swh1) unstable-swh; urgency=medium

  * New upstream release 0.9.0     - (tagged by Nicolas Dandrimont
    <nicolas@dandrimont.eu> on 2021-02-25 18:44:39 +0100)
  * Upstream changes:     - Release swh.loader.git 0.9.0     -
    Throughput and memory usage improvements

 -- Software Heritage autobuilder (on jenkins-debian1) <jenkins@jenkins-debian1.internal.softwareheritage.org>  Thu, 25 Feb 2021 17:52:31 +0000

swh-loader-git (0.8.0-1~swh1) unstable-swh; urgency=medium

  * New upstream release 0.8.0     - (tagged by Antoine R. Dumont
    (@ardumont) <ardumont@softwareheritage.org> on 2021-02-17 15:07:34
    +0100)
  * Upstream changes:     - v0.8.0     - Rework loader instantiation
    logic according to loader core api

 -- Software Heritage autobuilder (on jenkins-debian1) <jenkins@jenkins-debian1.internal.softwareheritage.org>  Wed, 17 Feb 2021 14:10:13 +0000

swh-loader-git (0.7.0-1~swh1) unstable-swh; urgency=medium

  * New upstream release 0.7.0     - (tagged by Antoine R. Dumont
    (@ardumont) <ardumont@softwareheritage.org> on 2021-02-12 17:31:15
    +0100)
  * Upstream changes:     - v0.7.0     - loader.git: Mark visit status
    as not_found or failed when relevant     - loader.git: Explicit the
    failure test cases

 -- Software Heritage autobuilder (on jenkins-debian1) <jenkins@jenkins-debian1.internal.softwareheritage.org>  Fri, 12 Feb 2021 16:33:18 +0000

swh-loader-git (0.6.0-1~swh2) unstable-swh; urgency=medium

  * Bump dependencies

 -- Antoine R. Dumont (@ardumont) <ardumont@softwareheritage.org>  Wed, 03 Feb 2021 14:46:51 +0100

swh-loader-git (0.6.0-1~swh1) unstable-swh; urgency=medium

  * New upstream release 0.6.0     - (tagged by Antoine R. Dumont
    (@ardumont) <ardumont@softwareheritage.org> on 2021-02-03 14:31:51
    +0100)
  * Upstream changes:     - v0.6.0     - Adapt
    origin_get_latest_visit_status according to latest api change     -
    tox.ini: Add swh.core[testing] requirement     - from_disk: Fix mypy
    error with dulwich >= 0.20.13

 -- Software Heritage autobuilder (on jenkins-debian1) <jenkins@jenkins-debian1.internal.softwareheritage.org>  Wed, 03 Feb 2021 13:34:21 +0000

swh-loader-git (0.5.0-1~swh1) unstable-swh; urgency=medium

  * New upstream release 0.5.0     - (tagged by Antoine R. Dumont
    (@ardumont) <ardumont@softwareheritage.org> on 2020-11-13 10:34:02
    +0100)
  * Upstream changes:     - v0.5.0     - loader.git.from_disk: Register
    loader in `swh loader run` cli

 -- Software Heritage autobuilder (on jenkins-debian1) <jenkins@jenkins-debian1.internal.softwareheritage.org>  Fri, 13 Nov 2020 09:34:28 +0000

swh-loader-git (0.4.1-1~swh1) unstable-swh; urgency=medium

  * New upstream release 0.4.1     - (tagged by Antoine R. Dumont
    (@ardumont) <ardumont@softwareheritage.org> on 2020-10-02 17:07:58
    +0200)
  * Upstream changes:     - v0.4.1     - git.loader*: Open configuration
    passing from constructor     - tox.ini: pin black to the pre-commit
    version (19.10b0) to avoid flip-flops

 -- Software Heritage autobuilder (on jenkins-debian1) <jenkins@jenkins-debian1.internal.softwareheritage.org>  Fri, 02 Oct 2020 15:08:42 +0000

swh-loader-git (0.4.0-1~swh1) unstable-swh; urgency=medium

  * New upstream release 0.4.0     - (tagged by Antoine R. Dumont
    (@ardumont) <ardumont@softwareheritage.org> on 2020-10-02 14:19:17
    +0200)
  * Upstream changes:     - v0.4.0     - git.loader: Migrate away from
    SWHConfig mixin     - Drop vcversioner from setup.py (superseded by
    setuptools-scm)     - tests: Don't check the number of created
    'person' objects.     - python: Reorder imports with isort     - pre-
    commit: Add isort hook and configuration     - pre-commit: Update
    flake8 hook configuration     - Tell pytest not to recurse in
    dotdirs.     - tests: Replace calls to snapshot_get with
    snapshot_get_all_branches.

 -- Software Heritage autobuilder (on jenkins-debian1) <jenkins@jenkins-debian1.internal.softwareheritage.org>  Fri, 02 Oct 2020 12:19:50 +0000

swh-loader-git (0.3.6-1~swh1) unstable-swh; urgency=medium

  * New upstream release 0.3.6     - (tagged by Antoine R. Dumont
    (@ardumont) <ardumont@softwareheritage.org> on 2020-08-06 16:49:04
    +0200)
  * Upstream changes:     - v0.3.6     - Adapt code according to storage
    signature

 -- Software Heritage autobuilder (on jenkins-debian1) <jenkins@jenkins-debian1.internal.softwareheritage.org>  Thu, 06 Aug 2020 14:50:22 +0000

swh-loader-git (0.3.5-1~swh1) unstable-swh; urgency=medium

  * New upstream release 0.3.5     - (tagged by Antoine R. Dumont
    (@ardumont) <ardumont@softwareheritage.org> on 2020-07-28 07:49:13
    +0200)
  * Upstream changes:     - v0.3.5     - loader: Update
    swh.storage.origin_get call to latest api change

 -- Software Heritage autobuilder (on jenkins-debian1) <jenkins@jenkins-debian1.internal.softwareheritage.org>  Tue, 28 Jul 2020 05:51:16 +0000

swh-loader-git (0.3.4-1~swh1) unstable-swh; urgency=medium

  * New upstream release 0.3.4     - (tagged by Antoine R. Dumont
    (@ardumont) <ardumont@softwareheritage.org> on 2020-07-26 05:55:34
    +0200)
  * Upstream changes:     - v0.3.4     - setup.py: Migrate from
    vcversioner to setuptools-scm     - MANIFEST: Add missing conftest
    requirement

 -- Software Heritage autobuilder (on jenkins-debian1) <jenkins@jenkins-debian1.internal.softwareheritage.org>  Sun, 26 Jul 2020 03:57:36 +0000

swh-loader-git (0.3.3-1~swh1) unstable-swh; urgency=medium

  * New upstream release 0.3.3     - (tagged by Antoine R. Dumont
    (@ardumont) <ardumont@softwareheritage.org> on 2020-07-17 15:29:21
    +0200)
  * Upstream changes:     - v0.3.3     - tests: Reuse pytest fixtures
    from swh.loader.core     - tests: Check against snapshot model
    object

 -- Software Heritage autobuilder (on jenkins-debian1) <jenkins@jenkins-debian1.internal.softwareheritage.org>  Fri, 17 Jul 2020 13:30:55 +0000

swh-loader-git (0.3.2-1~swh1) unstable-swh; urgency=medium

  * New upstream release 0.3.2     - (tagged by David Douard
    <david.douard@sdfa3.org> on 2020-07-16 10:46:20 +0200)
  * Upstream changes:     - v0.3.2

 -- Software Heritage autobuilder (on jenkins-debian1) <jenkins@jenkins-debian1.internal.softwareheritage.org>  Thu, 16 Jul 2020 08:49:36 +0000

swh-loader-git (0.3.1-1~swh1) unstable-swh; urgency=medium

  * New upstream release 0.3.1     - (tagged by Antoine Lambert
    <antoine.lambert@inria.fr> on 2020-07-08 16:37:09 +0200)
  * Upstream changes:     - version 0.3.1

 -- Software Heritage autobuilder (on jenkins-debian1) <jenkins@jenkins-debian1.internal.softwareheritage.org>  Wed, 08 Jul 2020 14:39:48 +0000

swh-loader-git (0.3.0-1~swh1) unstable-swh; urgency=medium

  * New upstream release 0.3.0     - (tagged by David Douard
    <david.douard@sdfa3.org> on 2020-07-08 15:35:34 +0200)
  * Upstream changes:     - v0.3.0

 -- Software Heritage autobuilder (on jenkins-debian1) <jenkins@jenkins-debian1.internal.softwareheritage.org>  Wed, 08 Jul 2020 13:38:18 +0000

swh-loader-git (0.2.0-1~swh1) unstable-swh; urgency=medium

  * New upstream release 0.2.0     - (tagged by Antoine R. Dumont
    (@ardumont) <ardumont@softwareheritage.org> on 2020-06-23 15:14:13
    +0200)
  * Upstream changes:     - v0.2.0     - loader: Read snapshot out of
    the last origin visit status     - tests: Use
    assert_last_visit_matches     - Adapt visit_date type from string to
    datetime

 -- Software Heritage autobuilder (on jenkins-debian1) <jenkins@jenkins-debian1.internal.softwareheritage.org>  Tue, 23 Jun 2020 13:15:36 +0000

swh-loader-git (0.1.2-1~swh1) unstable-swh; urgency=medium

  * New upstream release 0.1.2     - (tagged by Antoine Lambert
    <antoine.lambert@inria.fr> on 2020-06-03 14:54:36 +0200)
  * Upstream changes:     - version 0.1.2

 -- Software Heritage autobuilder (on jenkins-debian1) <jenkins@jenkins-debian1.internal.softwareheritage.org>  Wed, 03 Jun 2020 12:57:56 +0000

swh-loader-git (0.1.1-1~swh1) unstable-swh; urgency=medium

  * New upstream release 0.1.1     - (tagged by Antoine Lambert
    <antoine.lambert@inria.fr> on 2020-06-02 17:44:44 +0200)
  * Upstream changes:     - version 0.1.1

 -- Software Heritage autobuilder (on jenkins-debian1) <jenkins@jenkins-debian1.internal.softwareheritage.org>  Tue, 02 Jun 2020 15:50:08 +0000

swh-loader-git (0.1.0-1~swh1) unstable-swh; urgency=medium

  * New upstream release 0.1.0     - (tagged by Nicolas Dandrimont
    <nicolas@dandrimont.eu> on 2020-05-29 10:33:12 +0200)
  * Upstream changes:     - Release swh.loader.git v0.1.0     - Use the
    previous snapshot instead of any object from the archive to do     -
    incremental loads     - Merge branch filtering behavior between the
    local and remote loaders     - Add default target branch for
    symbolic references

 -- Software Heritage autobuilder (on jenkins-debian1) <jenkins@jenkins-debian1.internal.softwareheritage.org>  Fri, 29 May 2020 08:37:48 +0000

swh-loader-git (0.0.60-1~swh1) unstable-swh; urgency=medium

  * New upstream release 0.0.60     - (tagged by Antoine R. Dumont
    (@ardumont) <antoine.romain.dumont@gmail.com> on 2020-04-15 11:52:55
    +0200)
  * Upstream changes:     - v0.0.60     - git.loader: fix failing origin
    visit update step     - Add a pyproject.toml file to target py37 for
    black     - Enable black

 -- Software Heritage autobuilder (on jenkins-debian1) <jenkins@jenkins-debian1.internal.softwareheritage.org>  Wed, 15 Apr 2020 10:05:51 +0000

swh-loader-git (0.0.59-1~swh1) unstable-swh; urgency=medium

  * New upstream release 0.0.59     - (tagged by Antoine Lambert
    <antoine.lambert@inria.fr> on 2020-04-06 11:59:27 +0200)
  * Upstream changes:     - version 0.0.59

 -- Software Heritage autobuilder (on jenkins-debian1) <jenkins@jenkins-debian1.internal.softwareheritage.org>  Mon, 06 Apr 2020 10:04:59 +0000

swh-loader-git (0.0.58-1~swh1) unstable-swh; urgency=medium

  * New upstream release 0.0.58     - (tagged by Valentin Lorentz
    <vlorentz@softwareheritage.org> on 2020-03-02 11:25:43 +0100)
  * Upstream changes:     - v0.0.58     - * Use origin_visit_get_latest
    instead of snapshot_get_latest.     - * Use swh-model objects
    instead of dicts.

 -- Software Heritage autobuilder (on jenkins-debian1) <jenkins@jenkins-debian1.internal.softwareheritage.org>  Mon, 02 Mar 2020 10:28:37 +0000

swh-loader-git (0.0.57-1~swh1) unstable-swh; urgency=medium

  * New upstream release 0.0.57     - (tagged by Antoine R. Dumont
    (@ardumont) <antoine.romain.dumont@gmail.com> on 2020-02-07 03:32:49
    +0100)
  * Upstream changes:     - v0.0.57     - loaders: Remove content size
    computation during conversion

 -- Software Heritage autobuilder (on jenkins-debian1) <jenkins@jenkins-debian1.internal.softwareheritage.org>  Fri, 07 Feb 2020 02:45:56 +0000

swh-loader-git (0.0.56-1~swh1) unstable-swh; urgency=medium

  * New upstream release 0.0.56     - (tagged by Antoine R. Dumont
    (@ardumont) <antoine.romain.dumont@gmail.com> on 2020-01-28 13:24:24
    +0100)
  * Upstream changes:     - v0.0.56     - git.loader: Migrate from
    UnbufferedLoader to DVCSLoader

 -- Software Heritage autobuilder (on jenkins-debian1) <jenkins@jenkins-debian1.internal.softwareheritage.org>  Tue, 28 Jan 2020 12:27:02 +0000

swh-loader-git (0.0.55-1~swh1) unstable-swh; urgency=medium

  * New upstream release 0.0.55     - (tagged by Antoine R. Dumont
    (@ardumont) <antoine.romain.dumont@gmail.com> on 2019-12-12 14:41:10
    +0100)
  * Upstream changes:     - v0.0.55     - loader: Bump dependency on
    loader-core

 -- Software Heritage autobuilder (on jenkins-debian1) <jenkins@jenkins-debian1.internal.softwareheritage.org>  Thu, 12 Dec 2019 13:44:22 +0000

swh-loader-git (0.0.54-1~swh1) unstable-swh; urgency=medium

  * New upstream release 0.0.54     - (tagged by Antoine R. Dumont
    (@ardumont) <antoine.romain.dumont@gmail.com> on 2019-12-12 11:43:50
    +0100)
  * Upstream changes:     - v0.0.54     - tasks: Enforce kwargs use in
    task message

 -- Software Heritage autobuilder (on jenkins-debian1) <jenkins@jenkins-debian1.internal.softwareheritage.org>  Thu, 12 Dec 2019 10:46:28 +0000

swh-loader-git (0.0.53-1~swh1) unstable-swh; urgency=medium

  * New upstream release 0.0.53     - (tagged by Antoine R. Dumont
    (@ardumont) <antoine.romain.dumont@gmail.com> on 2019-12-10 11:24:30
    +0100)
  * Upstream changes:     - v0.0.53     - tasks: Unify message format
    with other loaders     - tasks: Use celery's shared_task decorator
    - tests: Migrate to pytest-mock's fixture     - loader.git: Register
    git worker     - tasks: Rename task according to production     -
    git: Unify loaders constructor     - Fix a typo reported by
    codespell     - Add a pre-commit config file     - Migrate tox.ini
    to extras = xxx instead of deps = .[testing]     - De-specify
    testenv:py3     - Drop version constraint on pytest < 4     -
    Include all requirements in MANIFEST.in     - Add support for
    symbolic references

 -- Software Heritage autobuilder (on jenkins-debian1) <jenkins@jenkins-debian1.internal.softwareheritage.org>  Tue, 10 Dec 2019 10:27:32 +0000

swh-loader-git (0.0.52-1~swh1) unstable-swh; urgency=medium

  * New upstream release 0.0.52     - (tagged by Stefano Zacchiroli
    <zack@upsilon.cc> on 2019-10-10 12:07:05 +0200)
  * Upstream changes:     - v0.0.52     - (brown paper bag release)     -
    * MANIFEST.in: ship py.typed

 -- Software Heritage autobuilder (on jenkins-debian1) <jenkins@jenkins-debian1.internal.softwareheritage.org>  Thu, 10 Oct 2019 10:12:13 +0000

swh-loader-git (0.0.51-1~swh1) unstable-swh; urgency=medium

  * New upstream release 0.0.51     - (tagged by Stefano Zacchiroli
    <zack@upsilon.cc> on 2019-10-10 11:59:01 +0200)
  * Upstream changes:     - v0.0.51     - * tox.ini: Fix py3 environment
    to use packaged tests     - * typing: minimal changes to make a no-
    op mypy run pass     - * test_from_disk.py: avoid shadowing base
    classes in tests

 -- Software Heritage autobuilder (on jenkins-debian1) <jenkins@jenkins-debian1.internal.softwareheritage.org>  Thu, 10 Oct 2019 10:02:08 +0000

swh-loader-git (0.0.50-1~swh1) unstable-swh; urgency=medium

  * New upstream release 0.0.50     - (tagged by Antoine Lambert
    <antoine.lambert@inria.fr> on 2019-09-03 13:07:54 +0200)
  * Upstream changes:     - version 0.0.50

 -- Software Heritage autobuilder (on jenkins-debian1) <jenkins@jenkins-debian1.internal.softwareheritage.org>  Tue, 03 Sep 2019 11:13:19 +0000

swh-loader-git (0.0.49-1~swh1) unstable-swh; urgency=medium

  * New upstream release 0.0.49     - (tagged by Valentin Lorentz
    <vlorentz@softwareheritage.org> on 2019-06-12 15:05:10 +0200)
  * Upstream changes:     - Use origin URLs instead of numeric ids.

 -- Software Heritage autobuilder (on jenkins-debian1) <jenkins@jenkins-debian1.internal.softwareheritage.org>  Wed, 19 Jun 2019 10:28:05 +0000

swh-loader-git (0.0.48-1~swh1) unstable-swh; urgency=medium

  * New upstream release 0.0.48     - (tagged by Antoine R. Dumont
    (@ardumont) <antoine.romain.dumont@gmail.com> on 2019-01-30 11:18:55
    +0100)
  * Upstream changes:     - v0.0.48     - Bump dependency on swh-
    scheduler 0.0.39     - Rewrite celery tasks as a decorated function

 -- Software Heritage autobuilder (on jenkins-debian1) <jenkins@jenkins-debian1.internal.softwareheritage.org>  Wed, 30 Jan 2019 10:22:22 +0000

swh-loader-git (0.0.43-1~swh1) unstable-swh; urgency=medium

  * Release swh.loader.git v0.0.43
  * Support the new paginated snapshot branch fetching functions

 -- Nicolas Dandrimont <nicolas@dandrimont.eu>  Thu, 18 Oct 2018 18:49:26 +0200

swh-loader-git (0.0.42-1~swh1) unstable-swh; urgency=medium

  * Release swh.loader.git v0.0.42
  * Fix critical bug in incremental loading

 -- Nicolas Dandrimont <nicolas@dandrimont.eu>  Thu, 11 Oct 2018 17:19:07 +0200

swh-loader-git (0.0.41-1~swh1) unstable-swh; urgency=medium

  * Release swh.loader.git v0.0.41
  * Use explicit keyword argument for base_url in the load task

 -- Nicolas Dandrimont <nicolas@dandrimont.eu>  Thu, 11 Oct 2018 16:26:27 +0200

swh-loader-git (0.0.40-1~swh1) unstable-swh; urgency=medium

  * Release swh.loader.git v0.0.40
  * Improve python packaging
  * Make the loader more robust against holes in the history caused by
  * buggy imports
  * Allow ignoring the history to make a full load

 -- Nicolas Dandrimont <nicolas@dandrimont.eu>  Tue, 09 Oct 2018 16:28:14 +0200

swh-loader-git (0.0.39-1~swh1) unstable-swh; urgency=medium

  * Release swh.loader.git v0.0.39
  * Avoid walking the history of large git repos, which takes a long
    time
  * Really save packfiles

 -- Nicolas Dandrimont <nicolas@dandrimont.eu>  Thu, 20 Sep 2018 17:22:17 +0200

swh-loader-git (0.0.38-1~swh1) unstable-swh; urgency=medium

  * v0.0.38
  * Improve origin_visit initialization step
  * Properly sandbox the prepare statement so that if it breaks, we can
  * update appropriately the visit with the correct status

 -- Antoine R. Dumont (@ardumont) <antoine.romain.dumont@gmail.com>  Wed, 07 Mar 2018 11:39:30 +0100

swh-loader-git (0.0.37-1~swh1) unstable-swh; urgency=medium

  * Release swh.loader.git v0.0.37
  * Remove spurious debug print

 -- Nicolas Dandrimont <nicolas@dandrimont.eu>  Tue, 06 Feb 2018 16:00:40 +0100

swh-loader-git (0.0.36-1~swh1) unstable-swh; urgency=medium

  * Release swh.loader.git v0.0.36
  * Update to use snapshots instead of occurrences
  * Use dulwich get_transport_and_path rather than hardcode the tcp
    transport

 -- Nicolas Dandrimont <nicolas@dandrimont.eu>  Tue, 06 Feb 2018 14:42:36 +0100

swh-loader-git (0.0.35-1~swh1) unstable-swh; urgency=medium

  * v0.0.35
  * swh.loader.git.loader: Warn when object is corrupted and continue
  * swh.loader.git.loader: Add structured data to the log message
    regarding skipping objects
  * swh.loader.git.loader: Force further checks on objects
  * swh.loader.git.loader: Unify reading object from the repository
  * swh.loader.git.loader: Warn when object malformed and continue
  * swh.loader.git.loader: Trap missing object id and continue
  * swh.loader.git.base: Reuse swh.loader.core base loader
  * swh.loader.git.converters: Fix release time conversion issue when no
    date provided

 -- Antoine R. Dumont (@ardumont) <antoine.romain.dumont@gmail.com>  Mon, 18 Dec 2017 12:08:01 +0100

swh-loader-git (0.0.34-1~swh1) unstable-swh; urgency=medium

  * Release swh.loader.git version 0.0.34
  * Update packaging runes

 -- Nicolas Dandrimont <nicolas@dandrimont.eu>  Thu, 12 Oct 2017 20:12:11 +0200

swh-loader-git (0.0.33-1~swh1) unstable-swh; urgency=medium

  * Release swh.loader.git v0.0.33
  * make the updater's parent commit cache more useful

 -- Nicolas Dandrimont <nicolas@dandrimont.eu>  Fri, 15 Sep 2017 18:45:41 +0200

swh-loader-git (0.0.32-1~swh1) unstable-swh; urgency=medium

  * Release swh.loader.git 0.0.32
  * Update tasks to new swh.scheduler API

 -- Nicolas Dandrimont <nicolas@dandrimont.eu>  Mon, 12 Jun 2017 18:04:50 +0200

swh-loader-git (0.0.31-1~swh1) unstable-swh; urgency=medium

  * Release swh.loader.git v0.0.31
  * Migrate from swh.core.hashutil to swh.model.hashutil
  * Only send objects that are actually missing

 -- Nicolas Dandrimont <nicolas@dandrimont.eu>  Fri, 17 Mar 2017 17:40:17 +0100

swh-loader-git (0.0.30-1~swh1) unstable-swh; urgency=medium

  * Release swh.loader.git v0.0.30
  * Fix handling of mergetag headers

 -- Nicolas Dandrimont <nicolas@dandrimont.eu>  Thu, 09 Mar 2017 11:30:08 +0100

swh-loader-git (0.0.29-1~swh1) unstable-swh; urgency=medium

  * v0.0.29
  * GitLoaderFromArchive: Use the same configuration file as
  * GitLoader (permit to deploy both as the same unit)
  * git reader: Refactor to allow listing revisions as well as contents

 -- Antoine R. Dumont (@ardumont) <antoine.romain.dumont@gmail.com>  Mon, 20 Feb 2017 11:32:24 +0100

swh-loader-git (0.0.28-1~swh1) unstable-swh; urgency=medium

  * v0.0.28
  * loader: Fix fetch_date override

 -- Antoine R. Dumont (@ardumont) <antoine.romain.dumont@gmail.com>  Wed, 15 Feb 2017 18:43:32 +0100

swh-loader-git (0.0.27-1~swh1) unstable-swh; urgency=medium

  * v0.0.27
  * Add loader-git from archive

 -- Antoine R. Dumont (@ardumont) <antoine.romain.dumont@gmail.com>  Tue, 14 Feb 2017 18:56:52 +0100

swh-loader-git (0.0.26-1~swh1) unstable-swh; urgency=medium

  * v0.0.26
  * Add a git loader able to deal with git repository in archive

 -- Antoine R. Dumont (@ardumont) <antoine.romain.dumont@gmail.com>  Tue, 14 Feb 2017 16:24:50 +0100

swh-loader-git (0.0.25-1~swh1) unstable-swh; urgency=medium

  * v0.0.25
  * Fix to permit to actually pass the fetch date as parameter for
  * the loading git disk loader

 -- Antoine R. Dumont (@ardumont) <antoine.romain.dumont@gmail.com>  Fri, 10 Feb 2017 17:34:35 +0100

swh-loader-git (0.0.24-1~swh1) unstable-swh; urgency=medium

  * v0.0.24
  * Update storage configuration reading

 -- Antoine R. Dumont (@ardumont) <antoine.romain.dumont@gmail.com>  Thu, 15 Dec 2016 18:40:29 +0100

swh-loader-git (0.0.23-1~swh1) unstable-swh; urgency=medium

  * Release swh.loader.git v0.0.23
  * Make the save_data mechanism generic

 -- Nicolas Dandrimont <nicolas@dandrimont.eu>  Fri, 02 Dec 2016 15:34:05 +0100

swh-loader-git (0.0.22-1~swh1) unstable-swh; urgency=medium

  * v0.0.22
  * Improve reader to permit to use it as analyzer tool

 -- Antoine R. Dumont (@ardumont) <antoine.romain.dumont@gmail.com>  Fri, 04 Nov 2016 10:37:24 +0100

swh-loader-git (0.0.21-1~swh1) unstable-swh; urgency=medium

  * v0.0.21
  * Improve the reader git to load all contents from a pack.
  * Improve to avoid unnecessary readings from db

 -- Antoine R. Dumont (@ardumont) <antoine.romain.dumont@gmail.com>  Wed, 26 Oct 2016 17:06:12 +0200

swh-loader-git (0.0.20-1~swh1) unstable-swh; urgency=medium

  * v0.0.20
  * Add new reader git task

 -- Antoine R. Dumont (@ardumont) <antoine.romain.dumont@gmail.com>  Tue, 25 Oct 2016 18:40:17 +0200

swh-loader-git (0.0.19-1~swh1) unstable-swh; urgency=medium

  * v0.0.19
  * Update git loaders to register origin_visit's state

 -- Antoine R. Dumont (@ardumont) <antoine.romain.dumont@gmail.com>  Tue, 23 Aug 2016 16:34:15 +0200

swh-loader-git (0.0.18-1~swh1) unstable-swh; urgency=medium

  * Release swh.loader.git v0.0.18
  * Properly handle skipped contents

 -- Nicolas Dandrimont <nicolas@dandrimont.eu>  Fri, 19 Aug 2016 18:12:44 +0200

swh-loader-git (0.0.16-1~swh1) unstable-swh; urgency=medium

  * Release swh.loader.git v0.0.16
  * Add exist_ok to packfile cache directory creation

 -- Nicolas Dandrimont <nicolas@dandrimont.eu>  Mon, 01 Aug 2016 15:53:07 +0200

swh-loader-git (0.0.15-1~swh1) unstable-swh; urgency=medium

  * Release swh.loader.git v0.0.15
  * Absence of remote refs doesn't throw an error in updater

 -- Nicolas Dandrimont <nicolas@dandrimont.eu>  Wed, 15 Jun 2016 01:20:37 +0200

swh-loader-git (0.0.14-1~swh1) unstable-swh; urgency=medium

  * Release swh.loader.git v0.0.14
  * Add a disk loader using dulwich
  * Rework the loader logic to use a single pattern for both loaders
  * Allow caching of packfiles for the remote loader

 -- Nicolas Dandrimont <nicolas@dandrimont.eu>  Tue, 14 Jun 2016 18:10:21 +0200

swh-loader-git (0.0.13-1~swh1) unstable-swh; urgency=medium

  * Release swh.loader.git v0.0.13
  * Update for latest schema revision

 -- Nicolas Dandrimont <nicolas@dandrimont.eu>  Fri, 08 Apr 2016 16:46:41 +0200

swh-loader-git (0.0.12-1~swh1) unstable-swh; urgency=medium

  * Release swh-loader-git v0.0.12
  * Update to use new swh.storage api for object listing
  * Add a size limit to packfiles
  * Return a proper eventfulness for empty repositories
  * Do not crawl the pack file if unnecessary

 -- Nicolas Dandrimont <nicolas@dandrimont.eu>  Thu, 25 Feb 2016 18:21:34 +0100

swh-loader-git (0.0.11-1~swh1) unstable-swh; urgency=medium

  * Release swh.loader.git v0.0.11
  * Implement git updater

 -- Nicolas Dandrimont <nicolas@dandrimont.eu>  Fri, 19 Feb 2016 19:13:22 +0100

swh-loader-git (0.0.10-1~swh1) unstable-swh; urgency=medium

  * Prepare swh.loader.git release v0.0.10
  * Update for swh.model
  * Use new swh.storage

 -- Nicolas Dandrimont <nicolas@dandrimont.eu>  Mon, 07 Dec 2015 18:59:46 +0100

swh-loader-git (0.0.9-1~swh1) unstable-swh; urgency=medium

  * Prepare deployment of swh.loader.git v0.0.9
  * Close fetch_history on failure too

 -- Nicolas Dandrimont <nicolas@dandrimont.eu>  Wed, 04 Nov 2015 10:54:37 +0100

swh-loader-git (0.0.8-1~swh1) unstable-swh; urgency=medium

  * Prepare deployment of swh.loader.git v0.0.8
  * New database schema (v028)
  * Populate fetch_history (T121)

 -- Nicolas Dandrimont <nicolas@dandrimont.eu>  Tue, 27 Oct 2015 18:11:26 +0100

swh-loader-git (0.0.7-1~swh1) unstable-swh; urgency=medium

  * Prepare swh.loader.git v0.0.7 deployment

 -- Nicolas Dandrimont <nicolas@dandrimont.eu>  Mon, 19 Oct 2015 12:37:09 +0200

swh-loader-git (0.0.6-1~swh1) unstable-swh; urgency=medium

  * Prepare deployment of swh.loader.git v0.0.6

 -- Nicolas Dandrimont <nicolas@dandrimont.eu>  Fri, 09 Oct 2015 17:50:35 +0200

swh-loader-git (0.0.5-1~swh1) unstable-swh; urgency=medium

  * Prepare deployment of swh.loader.git v0.0.5

 -- Nicolas Dandrimont <nicolas@dandrimont.eu>  Tue, 06 Oct 2015 17:42:11 +0200

swh-loader-git (0.0.4-1~swh1) unstable-swh; urgency=medium

  * Prepare deployment of swh.loader.git v0.0.4

 -- Nicolas Dandrimont <nicolas@dandrimont.eu>  Fri, 02 Oct 2015 14:54:04 +0200

swh-loader-git (0.0.3-1~swh1) unstable-swh; urgency=medium

  * Prepare deployment of swh.loader.git v0.0.3

 -- Nicolas Dandrimont <nicolas@dandrimont.eu>  Thu, 01 Oct 2015 11:36:28 +0200

swh-loader-git (0.0.2-1~swh1) unstable-swh; urgency=medium

  * Prepare deploying swh.loader.git v0.0.2

 -- Nicolas Dandrimont <nicolas@dandrimont.eu>  Tue, 29 Sep 2015 17:22:09 +0200

swh-loader-git (0.0.1-1~swh1) unstable-swh; urgency=medium

  * Initial release
  * Tagging swh.loader.git v0.0.1

 -- Nicolas Dandrimont <nicolas@dandrimont.eu>  Fri, 25 Sep 2015 16:04:00 +0200<|MERGE_RESOLUTION|>--- conflicted
+++ resolved
@@ -1,10 +1,3 @@
-<<<<<<< HEAD
-swh-loader-git (1.0.0-1~swh1~bpo10+1) buster-swh; urgency=medium
-
-  * Rebuild for buster-swh
-
- -- Software Heritage autobuilder (on jenkins-debian1) <jenkins@jenkins-debian1.internal.softwareheritage.org>  Fri, 17 Sep 2021 10:33:06 +0000
-=======
 swh-loader-git (1.0.1-1~swh1) unstable-swh; urgency=medium
 
   * New upstream release 1.0.1     - (tagged by Antoine R. Dumont
@@ -13,7 +6,6 @@
   * Upstream changes:     - v1.0.1     - Fix tests for Dulwich < 0.20.22
 
  -- Software Heritage autobuilder (on jenkins-debian1) <jenkins@jenkins-debian1.internal.softwareheritage.org>  Wed, 22 Sep 2021 07:54:07 +0000
->>>>>>> 3b0ade37
 
 swh-loader-git (1.0.0-1~swh1) unstable-swh; urgency=medium
 
