<<<<<<< HEAD
swh-loader-git (0.0.31-1~swh1~bpo9+1) stretch-swh; urgency=medium

  * Rebuild for stretch-backports.

 -- Nicolas Dandrimont <nicolas@dandrimont.eu>  Fri, 17 Mar 2017 17:40:16 +0100
=======
swh-loader-git (0.0.32-1~swh1) unstable-swh; urgency=medium

  * Release swh.loader.git 0.0.32
  * Update tasks to new swh.scheduler API

 -- Nicolas Dandrimont <nicolas@dandrimont.eu>  Mon, 12 Jun 2017 18:04:50 +0200
>>>>>>> 09a43787

swh-loader-git (0.0.31-1~swh1) unstable-swh; urgency=medium

  * Release swh.loader.git v0.0.31
  * Migrate from swh.core.hashutil to swh.model.hashutil
  * Only send objects that are actually missing

 -- Nicolas Dandrimont <nicolas@dandrimont.eu>  Fri, 17 Mar 2017 17:40:17 +0100

swh-loader-git (0.0.30-1~swh1) unstable-swh; urgency=medium

  * Release swh.loader.git v0.0.30
  * Fix handling of mergetag headers

 -- Nicolas Dandrimont <nicolas@dandrimont.eu>  Thu, 09 Mar 2017 11:30:08 +0100

swh-loader-git (0.0.29-1~swh1) unstable-swh; urgency=medium

  * v0.0.29
  * GitLoaderFromArchive: Use the same configuration file as
  * GitLoader (permit to deploy both as the same unit)
  * git reader: Refactor to allow listing revisions as well as contents

 -- Antoine R. Dumont (@ardumont) <antoine.romain.dumont@gmail.com>  Mon, 20 Feb 2017 11:32:24 +0100

swh-loader-git (0.0.28-1~swh1) unstable-swh; urgency=medium

  * v0.0.28
  * loader: Fix fetch_date override

 -- Antoine R. Dumont (@ardumont) <antoine.romain.dumont@gmail.com>  Wed, 15 Feb 2017 18:43:32 +0100

swh-loader-git (0.0.27-1~swh1) unstable-swh; urgency=medium

  * v0.0.27
  * Add loader-git from archive

 -- Antoine R. Dumont (@ardumont) <antoine.romain.dumont@gmail.com>  Tue, 14 Feb 2017 18:56:52 +0100

swh-loader-git (0.0.26-1~swh1) unstable-swh; urgency=medium

  * v0.0.26
  * Add a git loader able to deal with git repository in archive

 -- Antoine R. Dumont (@ardumont) <antoine.romain.dumont@gmail.com>  Tue, 14 Feb 2017 16:24:50 +0100

swh-loader-git (0.0.25-1~swh1) unstable-swh; urgency=medium

  * v0.0.25
  * Fix to permit to actually pass the fetch date as parameter for
  * the loading git disk loader

 -- Antoine R. Dumont (@ardumont) <antoine.romain.dumont@gmail.com>  Fri, 10 Feb 2017 17:34:35 +0100

swh-loader-git (0.0.24-1~swh1) unstable-swh; urgency=medium

  * v0.0.24
  * Update storage configuration reading

 -- Antoine R. Dumont (@ardumont) <antoine.romain.dumont@gmail.com>  Thu, 15 Dec 2016 18:40:29 +0100

swh-loader-git (0.0.23-1~swh1) unstable-swh; urgency=medium

  * Release swh.loader.git v0.0.23
  * Make the save_data mechanism generic

 -- Nicolas Dandrimont <nicolas@dandrimont.eu>  Fri, 02 Dec 2016 15:34:05 +0100

swh-loader-git (0.0.22-1~swh1) unstable-swh; urgency=medium

  * v0.0.22
  * Improve reader to permit to use it as analyzer tool

 -- Antoine R. Dumont (@ardumont) <antoine.romain.dumont@gmail.com>  Fri, 04 Nov 2016 10:37:24 +0100

swh-loader-git (0.0.21-1~swh1) unstable-swh; urgency=medium

  * v0.0.21
  * Improve the reader git to load all contents from a pack.
  * Improve to avoid unnecessary readings from db

 -- Antoine R. Dumont (@ardumont) <antoine.romain.dumont@gmail.com>  Wed, 26 Oct 2016 17:06:12 +0200

swh-loader-git (0.0.20-1~swh1) unstable-swh; urgency=medium

  * v0.0.20
  * Add new reader git task

 -- Antoine R. Dumont (@ardumont) <antoine.romain.dumont@gmail.com>  Tue, 25 Oct 2016 18:40:17 +0200

swh-loader-git (0.0.19-1~swh1) unstable-swh; urgency=medium

  * v0.0.19
  * Update git loaders to register origin_visit's state

 -- Antoine R. Dumont (@ardumont) <antoine.romain.dumont@gmail.com>  Tue, 23 Aug 2016 16:34:15 +0200

swh-loader-git (0.0.18-1~swh1) unstable-swh; urgency=medium

  * Release swh.loader.git v0.0.18
  * Properly handle skipped contents

 -- Nicolas Dandrimont <nicolas@dandrimont.eu>  Fri, 19 Aug 2016 18:12:44 +0200

swh-loader-git (0.0.16-1~swh1) unstable-swh; urgency=medium

  * Release swh.loader.git v0.0.16
  * Add exist_ok to packfile cache directory creation

 -- Nicolas Dandrimont <nicolas@dandrimont.eu>  Mon, 01 Aug 2016 15:53:07 +0200

swh-loader-git (0.0.15-1~swh1) unstable-swh; urgency=medium

  * Release swh.loader.git v0.0.15
  * Absence of remote refs doesn't throw an error in updater

 -- Nicolas Dandrimont <nicolas@dandrimont.eu>  Wed, 15 Jun 2016 01:20:37 +0200

swh-loader-git (0.0.14-1~swh1) unstable-swh; urgency=medium

  * Release swh.loader.git v0.0.14
  * Add a disk loader using dulwich
  * Rework the loader logic to use a single pattern for both loaders
  * Allow caching of packfiles for the remote loader

 -- Nicolas Dandrimont <nicolas@dandrimont.eu>  Tue, 14 Jun 2016 18:10:21 +0200

swh-loader-git (0.0.13-1~swh1) unstable-swh; urgency=medium

  * Release swh.loader.git v0.0.13
  * Update for latest schema revision

 -- Nicolas Dandrimont <nicolas@dandrimont.eu>  Fri, 08 Apr 2016 16:46:41 +0200

swh-loader-git (0.0.12-1~swh1) unstable-swh; urgency=medium

  * Release swh-loader-git v0.0.12
  * Update to use new swh.storage api for object listing
  * Add a size limit to packfiles
  * Return a proper eventfulness for empty repositories
  * Do not crawl the pack file if unnecessary

 -- Nicolas Dandrimont <nicolas@dandrimont.eu>  Thu, 25 Feb 2016 18:21:34 +0100

swh-loader-git (0.0.11-1~swh1) unstable-swh; urgency=medium

  * Release swh.loader.git v0.0.11
  * Implement git updater

 -- Nicolas Dandrimont <nicolas@dandrimont.eu>  Fri, 19 Feb 2016 19:13:22 +0100

swh-loader-git (0.0.10-1~swh1) unstable-swh; urgency=medium

  * Prepare swh.loader.git release v0.0.10
  * Update for swh.model
  * Use new swh.storage

 -- Nicolas Dandrimont <nicolas@dandrimont.eu>  Mon, 07 Dec 2015 18:59:46 +0100

swh-loader-git (0.0.9-1~swh1) unstable-swh; urgency=medium

  * Prepare deployment of swh.loader.git v0.0.9
  * Close fetch_history on failure too

 -- Nicolas Dandrimont <nicolas@dandrimont.eu>  Wed, 04 Nov 2015 10:54:37 +0100

swh-loader-git (0.0.8-1~swh1) unstable-swh; urgency=medium

  * Prepare deployment of swh.loader.git v0.0.8
  * New database schema (v028)
  * Populate fetch_history (T121)

 -- Nicolas Dandrimont <nicolas@dandrimont.eu>  Tue, 27 Oct 2015 18:11:26 +0100

swh-loader-git (0.0.7-1~swh1) unstable-swh; urgency=medium

  * Prepare swh.loader.git v0.0.7 deployment

 -- Nicolas Dandrimont <nicolas@dandrimont.eu>  Mon, 19 Oct 2015 12:37:09 +0200

swh-loader-git (0.0.6-1~swh1) unstable-swh; urgency=medium

  * Prepare deployment of swh.loader.git v0.0.6

 -- Nicolas Dandrimont <nicolas@dandrimont.eu>  Fri, 09 Oct 2015 17:50:35 +0200

swh-loader-git (0.0.5-1~swh1) unstable-swh; urgency=medium

  * Prepare deployment of swh.loader.git v0.0.5

 -- Nicolas Dandrimont <nicolas@dandrimont.eu>  Tue, 06 Oct 2015 17:42:11 +0200

swh-loader-git (0.0.4-1~swh1) unstable-swh; urgency=medium

  * Prepare deployment of swh.loader.git v0.0.4

 -- Nicolas Dandrimont <nicolas@dandrimont.eu>  Fri, 02 Oct 2015 14:54:04 +0200

swh-loader-git (0.0.3-1~swh1) unstable-swh; urgency=medium

  * Prepare deployment of swh.loader.git v0.0.3

 -- Nicolas Dandrimont <nicolas@dandrimont.eu>  Thu, 01 Oct 2015 11:36:28 +0200

swh-loader-git (0.0.2-1~swh1) unstable-swh; urgency=medium

  * Prepare deploying swh.loader.git v0.0.2

 -- Nicolas Dandrimont <nicolas@dandrimont.eu>  Tue, 29 Sep 2015 17:22:09 +0200

swh-loader-git (0.0.1-1~swh1) unstable-swh; urgency=medium

  * Initial release
  * Tagging swh.loader.git v0.0.1

 -- Nicolas Dandrimont <nicolas@dandrimont.eu>  Fri, 25 Sep 2015 16:04:00 +0200<|MERGE_RESOLUTION|>--- conflicted
+++ resolved
@@ -1,17 +1,9 @@
-<<<<<<< HEAD
-swh-loader-git (0.0.31-1~swh1~bpo9+1) stretch-swh; urgency=medium
-
-  * Rebuild for stretch-backports.
-
- -- Nicolas Dandrimont <nicolas@dandrimont.eu>  Fri, 17 Mar 2017 17:40:16 +0100
-=======
 swh-loader-git (0.0.32-1~swh1) unstable-swh; urgency=medium
 
   * Release swh.loader.git 0.0.32
   * Update tasks to new swh.scheduler API
 
  -- Nicolas Dandrimont <nicolas@dandrimont.eu>  Mon, 12 Jun 2017 18:04:50 +0200
->>>>>>> 09a43787
 
 swh-loader-git (0.0.31-1~swh1) unstable-swh; urgency=medium
 
